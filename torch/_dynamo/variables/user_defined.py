--- conflicted
+++ resolved
@@ -527,14 +527,9 @@
                 if is_utils_checkpoint(func):
                     return build_checkpoint_variable(source=source)
                 elif is_allowed(func):
-<<<<<<< HEAD
-                    return variables.TorchVariable(func, source=source, **options)
-                return variables.UserFunctionVariable(func, source=source, **options)
-=======
                     return variables.TorchVariable(func, source=source)
                 return variables.UserFunctionVariable(func, source=source)
 
->>>>>>> 855a5cf4
         if (
             name in getattr(value, "__dict__", {})
             or ConstantVariable.is_literal(subobj)
@@ -634,13 +629,7 @@
         return VariableBuilder(
             tx,
             ODictGetItemSource(self.source, index),
-<<<<<<< HEAD
-        )(
-            collections.OrderedDict.__getitem__(self.value, key.value)
-        ).add_options(key, self)
-=======
         )(collections.OrderedDict.__getitem__(self.value, key.as_python_constant()))
->>>>>>> 855a5cf4
 
 
 class KeyedJaggedTensorVariable(UserDefinedObjectVariable):
