--- conflicted
+++ resolved
@@ -302,16 +302,7 @@
             ):
                 tx.mark_inconsistent_side_effects()
             return ConstantVariable.create(tracing_state_functions[self.value])
-<<<<<<< HEAD
-        elif self.value is torch.overrides.get_default_nowrap_functions:
-=======
-        elif self.value in (torch._functorch.eager_transforms.grad_impl,):
-            return TorchHigherOrderOperatorVariable.make(
-                self.value,
-                source=self.source,
-            ).call_function(tx, args, kwargs)
         elif self.value is torch.overrides.get_default_nowrap_functions.__wrapped__:
->>>>>>> db69b93e
             # [Note: __torch_function__] we return empty here because we restrict
             # the set of functions that we trace __torch_function__ on to
             # functions outside of the actual set. Implementing this properly will require implementing
