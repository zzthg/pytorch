# mypy: ignore-errors

import inspect
import logging

import math
import re
from typing import Dict, List

from torch._streambase import _StreamBase
from ..guards import install_guard

try:
    import numpy as np
except ModuleNotFoundError:
    np = None

import torch._C
import torch._refs
import torch.fx
import torch.nn
import torch.onnx.operators
from torch._logging import warning_once

from .. import config, polyfill, variables
from ..device_interface import get_registered_device_interfaces
from ..exc import unimplemented
from ..guards import GuardBuilder
from ..utils import (
    check_constant_args,
    check_unspec_python_args,
    guard_if_dyn,
    has_torch_function,
    hashable,
    product,
    proxy_args_kwargs,
    unwrap_if_wrapper,
)
from .base import VariableTracker
from .ctx_manager import (
    AutocastModeVariable,
    NullContextVariable,
    TorchFunctionDisableVariable,
)
from .distributed import is_constant_pg_functions, is_from_local, ProcessGroupVariable
from .lists import ListVariable, TupleVariable
from .torch_function import can_dispatch_torch_function, dispatch_torch_function

log = logging.getLogger(__name__)

supported_ctx_manager_classes = {
    torch.profiler.profiler.profile,
    torch.autograd.profiler.profile,
    torch.autograd.profiler.record_function,
    torch._C.DisableTorchFunctionSubclass,
    torch._functorch.vmap.vmap_increment_nesting,
    torch.amp.autocast_mode.autocast,
    torch.autograd.grad_mode.enable_grad,
    torch.autograd.grad_mode.inference_mode,
    torch.autograd.grad_mode.no_grad,
    torch.autograd.grad_mode.set_grad_enabled,
    torch.autograd.graph.disable_saved_tensors_hooks,
    torch.cpu.amp.autocast_mode.autocast,
    torch.cuda.amp.autocast_mode.autocast,
}


REWRITE_OPS_TO_TENSOR_SIZE_METHOD = [
    torch.onnx.operators.shape_as_tensor,
    torch._shape_as_tensor,
]

constant_fold_functions = [
    torch._assert,
    torch._utils._get_device_index,
    torch._C._get_cublas_allow_tf32,
    torch.cuda.get_device_properties,
    torch.cuda.is_available,
    torch.distributed.is_available,
    torch.get_autocast_gpu_dtype,
    torch.get_default_dtype,
    torch.is_autocast_cache_enabled,
    torch.is_autocast_cpu_enabled,
    torch.is_autocast_enabled,
    torch.is_complex,
    torch.is_floating_point,
    torch.nn.functional._Reduction.get_enum,
    torch.promote_types,
    torch._C._get_privateuse1_backend_name,
]


if torch.distributed.is_available():
    constant_fold_functions.extend(
        [
            torch.distributed.is_initialized,
            torch.distributed.get_rank,
            torch.distributed.get_world_size,
        ]
    )


tracing_state_functions = {
    torch.jit.is_scripting: False,
    torch.jit.is_tracing: False,
    torch._C._get_tracing_state: None,
    torch.fx._symbolic_trace.is_fx_tracing: False,
    torch.onnx.is_in_onnx_export: False,
    torch._dynamo.external_utils.is_compiling: True,
    torch._utils.is_compiling: True,
}


class BaseTorchVariable(VariableTracker):
    """common base for all torch.* functions, classes, modules and other things"""

    @classmethod
    def create_with_source(cls, value, source):
        install_guard(source.make_guard(GuardBuilder.FUNCTION_MATCH))
        return cls(
            value,
            source=source,
        )

    def __init__(self, value, **kwargs):
        super().__init__(**kwargs)
        self.value = value

    def reconstruct(self, codegen):
        try:
            name = f"{self.value.__module__}.{self.value.__name__}"
        except Exception:
            name = f"torch_obj_{id(self.value)}"
        unique_var_name = "__" + re.sub(r"[^a-zA-Z0-9_]+", "_", name)
        return codegen.setup_globally_cached(unique_var_name, self.value, False)

    def as_proxy(self):
        return self.value

    def python_type(self):
        return type(self.value)

    def as_python_constant(self):
        return self.value

    def call_hasattr(self, tx, name):
        result = hasattr(self.value, name)
        return variables.ConstantVariable.create(result)

    def can_constant_fold_through(self):
        if self.value in constant_fold_functions:
            return True
        return getattr(self.value, "__module__", None) == "math"


class TorchCtxManagerClassVariable(BaseTorchVariable):
    """Points to a context manager class in torch.* that dynamo has implementations"""

    def __repr__(self):
        return f"TorchCtxManagerClassVariable({self.value})"

    @staticmethod
    def is_matching_cls(value):
        # Unwrap if it's a functools.lru_cache wrapper
        value = unwrap_if_wrapper(value)
        # We can't do isinstance(value, type) check because some ctx managers
        # are implemented as a function decorated by contextlib.contextmanager,
        # E.g., torch._functorch.vmap.vmap_increment_nesting.
        return hashable(value) and value in supported_ctx_manager_classes

    def call_function(
        self, tx, args: "List[VariableTracker]", kwargs: "Dict[str, VariableTracker]"
    ) -> "VariableTracker":
        from . import (
<<<<<<< HEAD
            GradIncrementNestingCtxManagerVariable,
            GradInplaceRequiresGradCtxManagerVariable,
=======
            DisabledSavedTensorsHooksVariable,
>>>>>>> ebd37262
            GradModeVariable,
            InferenceModeVariable,
            StreamVariable,
            VmapIncrementNestingCtxManagerVariable,
        )

        if self.value is torch.no_grad:
            if len(args) == 1 and isinstance(
                args[0], variables.functions.BaseUserFunctionVariable
            ):
                ctx = GradModeVariable.create(tx, False)
                return ctx.call_function(tx, args, kwargs)
            else:
                return GradModeVariable.create(tx, False)
        elif self.value is torch.enable_grad:
            if len(args) == 1 and isinstance(
                args[0], variables.functions.BaseUserFunctionVariable
            ):
                ctx = GradModeVariable.create(tx, True)
                return ctx.call_function(tx, args, kwargs)
            return GradModeVariable.create(tx, True)
        elif self.value is torch.set_grad_enabled and len(args) == 1:
            return GradModeVariable.create(
                tx, args[0].as_python_constant(), initialized=True
            )
        elif self.value is torch.inference_mode:
            assert len(args) <= 1 and len(kwargs) == 0
            inf_mode = args[0].as_python_constant() if len(args) == 1 else True
            return InferenceModeVariable.create(tx, inf_mode)
        elif inspect.isclass(self.value) and issubclass(self.value, _StreamBase):
            from torch._dynamo.variables.builder import wrap_fx_proxy_cls

            return wrap_fx_proxy_cls(
                StreamVariable,
                tx,
                tx.output.create_proxy(
                    "call_function",
                    self.value,
                    (),
                    {},
                ),
            )
        elif self.value in (
            torch.amp.autocast_mode.autocast,
            torch.cuda.amp.autocast,
            torch.cpu.amp.autocast,
        ):
            return AutocastModeVariable.create(self.value, args, kwargs)
        elif self.value in (
            torch.profiler.profile,
            torch.profiler.record_function,
            torch.autograd.profiler.profile,
            torch.autograd.profiler.record_function,
        ):
            warning_once(log, "Profiler function %s will be ignored", self.value)
            return NullContextVariable()
        elif self.value is torch._C.DisableTorchFunctionSubclass:
            assert not (args or kwargs)
            return TorchFunctionDisableVariable.create(tx)
        elif self.value is torch._functorch.eager_transforms.grad_increment_nesting:
            assert len(args) == 0
            return GradIncrementNestingCtxManagerVariable.create(tx)
        elif self.value is torch._functorch.vmap.vmap_increment_nesting:
            assert len(args) == 2
            return VmapIncrementNestingCtxManagerVariable.create(
                tx,
                [guard_if_dyn(x) for x in args],
            )
<<<<<<< HEAD
        elif (
            self.value is torch._functorch.eager_transforms.enable_inplace_requires_grad
        ):
            assert len(args) == 1
            return GradInplaceRequiresGradCtxManagerVariable.create(
                tx,
                [guard_if_dyn(x) for x in args],
=======
        elif self.value is torch.autograd.graph.disable_saved_tensors_hooks:
            assert len(args) == 1
            return DisabledSavedTensorsHooksVariable.create(
                tx, args[0].as_python_constant()
>>>>>>> ebd37262
            )


class TorchInGraphFunctionVariable(BaseTorchVariable):
    """Points to a torch function/method that should be put in FX graph"""

    def __repr__(self):
        return f"TorchInGraphFunctionVariable({self.value})"

    def call_function(
        self, tx, args: "List[VariableTracker]", kwargs: "Dict[str, VariableTracker]"
    ) -> "VariableTracker":
        from . import (
            ConstantVariable,
            DeterministicAlgorithmsVariable,
            GradModeVariable,
            SDPAParamsVariable,
            StreamContextVariable,
            SymNodeVariable,
            TensorVariable,
            UserDefinedObjectVariable,
        )

        from .builder import wrap_fx_proxy, wrap_fx_proxy_cls

        constant_args = check_constant_args(args, kwargs)
        unspec_python_args = check_unspec_python_args(args, kwargs)

        if self.can_constant_fold_through() and (constant_args or unspec_python_args):
            # constant fold
            return ConstantVariable.create(
                self.as_python_constant()(
                    *[x.as_python_constant() for x in args],
                    **{k: v.as_python_constant() for k, v in kwargs.items()},
                ),
            )
        elif self.value in tracing_state_functions:
            assert not args and not kwargs
            # See: https://github.com/pytorch/pytorch/issues/110765
            if self.value in (
                torch._utils.is_compiling,
                torch._dynamo.external_utils.is_compiling,
            ):
                tx.mark_inconsistent_side_effects()
            return ConstantVariable.create(tracing_state_functions[self.value])
        # elif self.value in (torch._functorch.eager_transforms.grad_impl,):
        #     return TorchHigherOrderOperatorVariable.make(
        #         self.value,
        #         source=self.source,
        #     ).call_function(tx, args, kwargs)
        elif self.value is torch.overrides.get_default_nowrap_functions:
            # [Note: __torch_function__] we return empty here because we restrict
            # the set of functions that we trace __torch_function__ on to
            # functions outside of the actual set. Implementing this properly will require implementing
            # some variable types to track and compare tensor getset descriptors
            from .builder import SourcelessBuilder

            return SourcelessBuilder()(
                tx, torch.overrides.get_default_nowrap_functions()
            )
        elif self.value == math.radians and not (constant_args or unspec_python_args):
            # Use polyfill to convert math.radians(x) into math.pi * x / 180.0
            from .builder import SourcelessBuilder

            return tx.inline_user_function_return(
                SourcelessBuilder()(tx, polyfill.radians), args, kwargs
            )
        elif self.value in (torch.is_tensor, torch.overrides.is_tensor_like):
            assert len(args) == 1
            if isinstance(args[0], TensorVariable) or (
                self.value is torch.overrides.is_tensor_like
                and isinstance(args[0], UserDefinedObjectVariable)
                and hasattr(args[0].value, "__torch_function__")
            ):
                return ConstantVariable.create(True)
            else:
                return ConstantVariable.create(False)
        elif self.value in (
            torch.is_floating_point,
            torch.is_complex,
        ):
            input_arg = None
            if args:
                input_arg = args[0]
            else:
                assert "input" in kwargs
                input_arg = kwargs["input"]
            if isinstance(input_arg, TensorVariable) and input_arg.dtype is not None:
                if self.value is torch.is_floating_point:
                    return ConstantVariable.create(input_arg.dtype.is_floating_point)
                elif self.value is torch.is_complex:
                    return ConstantVariable.create(input_arg.dtype.is_complex)
                else:
                    raise AssertionError(f"calling {self.value}")
        elif (
            self.value is torch.numel
            and isinstance(args[0], TensorVariable)
            and args[0].size is not None
        ):
            return ConstantVariable.create(product(args[0].size))
        elif self.value in REWRITE_OPS_TO_TENSOR_SIZE_METHOD:
            assert len(args) == 1
            assert isinstance(args[0], TensorVariable)
            return args[0].call_method(tx, "size", [], {})
        elif self.value in (
            torch.nn.modules.utils._single,
            torch.nn.modules.utils._pair,
            torch.nn.modules.utils._triple,
            torch.nn.modules.utils._quadruple,
            torch.nn.modules.utils._ntuple,
        ):
            return self._call_ntuple(tx, args, kwargs)
        elif self.value is torch.is_grad_enabled:
            assert not (args or kwargs)
            install_guard(GradModeVariable._guards_singleton)
            return ConstantVariable.create(torch.is_grad_enabled())
        elif self.value is torch.use_deterministic_algorithms and len(args) == 1:
            return DeterministicAlgorithmsVariable.create(
                tx, args[0].as_python_constant()
            )
        elif self.value is torch.are_deterministic_algorithms_enabled:
            assert not (args or kwargs)
            install_guard(DeterministicAlgorithmsVariable._guards_singleton)
            return ConstantVariable.create(torch.are_deterministic_algorithms_enabled())
        elif self.value is torch._C._is_torch_function_enabled:
            assert not (args or kwargs)
            install_guard(TorchFunctionDisableVariable._guards_singleton)
            return ConstantVariable.create(tx.output.torch_function_enabled)
        elif self.value in (
            torch.overrides.has_torch_function,
            torch.overrides.has_torch_function_variadic,
            torch.overrides.has_torch_function_unary,
        ):
            assert not kwargs
            return ConstantVariable.create(
                any(has_torch_function(a) for a in args),
            )
        elif any(
            self.value is method
            for method in [
                device_interface.stream
                for _, device_interface in get_registered_device_interfaces()
            ]
        ):
            assert len(args) == 1
            return StreamContextVariable.create(tx, args[0])
        elif self.value is torch.from_numpy:
            if not config.trace_numpy:
                unimplemented("torch.from_numpy. config.trace_numpy is False")
            if not np:
                unimplemented("torch.from_numpy. NumPy is not available")
            return wrap_fx_proxy_cls(
                target_cls=TensorVariable,
                tx=tx,
                proxy=tx.output.create_proxy(
                    "call_function",
                    torch.as_tensor,
                    *proxy_args_kwargs(args, {}),
                ),
                example_value=None,
            )
        elif can_dispatch_torch_function(tx, args, kwargs):
            return dispatch_torch_function(tx, self, args, kwargs)
        elif self.value is torch.jit.annotate:
            assert len(args) == 2
            return args[1]
        elif self.value is torch.backends.cudnn.is_acceptable:
            # is_acceptable(tensor) returns true if
            #   (a) tensor dtype/device are supported by cudnn
            #   (b) cudnn is available
            #   (c) some initialization has completed
            # technically, it depends on some global state from (c) (torch.backends.cudnn.__cudnn_version)
            assert (
                len(args) == 1 or "tensor" in kwargs
            ), "Expect 1 input to cudnn.is_acceptable"
            tensor_variable = args[0] if len(args) > 0 else kwargs["tensor"]
            assert isinstance(
                tensor_variable, TensorVariable
            ), "Expect input to cudnn.is_acceptable to be a tensor"
            tensor_inp = torch.tensor(
                0, dtype=tensor_variable.dtype, device=tensor_variable.device
            )
            return ConstantVariable.create(
                torch.backends.cudnn.is_acceptable(tensor_inp)
            )
        elif (
            self.value == torch.numel
            and len(args) == 1
            and isinstance(args[0], TensorVariable)
            and len(kwargs) == 0
        ):
            # TODO(voz): This is rewritten as a call_method because
            # torch.numel(x) w/ sym shapes raises a RuntimeError and x.numel() does not
            return wrap_fx_proxy(
                tx=tx,
                proxy=tx.output.create_proxy(
                    "call_method",
                    "numel",
                    *proxy_args_kwargs(args, kwargs),
                ),
            )
        # TODO: These special cases shouldn't be necessary; we should
        # generically support torch.ops that return int
        elif (
            self.value in (torch.ops.aten.sym_size, torch.ops.aten.sym_size.int)
            and len(args) == 2
            and len(kwargs) == 0
            and isinstance(args[0], TensorVariable)
        ):
            # we see this when retracing already traced code
            return args[0].call_method(tx, "size", [args[1]], {})
        elif (
            self.value in (torch.ops.aten.sym_stride, torch.ops.aten.sym_stride.int)
            and len(args) == 2
            and len(kwargs) == 0
            and isinstance(args[0], TensorVariable)
        ):
            return args[0].call_method(tx, "stride", [args[1]], {})
        elif (
            self.value == torch.addcdiv
            and len(args) == 3
            and "value" in kwargs
            and len(kwargs) == 1
        ):
            # decompose addcdiv into constituent ops, prevents a graph break due to converting
            # value to a scalar
            result = TorchInGraphFunctionVariable(torch.div).call_function(
                tx, args[1:], {}
            )
            result = TorchInGraphFunctionVariable(torch.mul).call_function(
                tx, [result, kwargs["value"]], {}
            )
            return TorchInGraphFunctionVariable(torch.add).call_function(
                tx, [args[0], result], {}
            )
        elif (
            self.value is torch._assert
            and len(args) >= 1
            and (
                (args[0].is_python_constant() and args[0].as_python_constant())
                or (
                    isinstance(args[0], variables.SymNodeVariable)
                    and args[0].evaluate_expr()
                )
            )
        ):
            return ConstantVariable(None)
        elif SDPAParamsVariable.is_sdpa_params(self.value):
            return wrap_fx_proxy(
                tx,
                proxy=tx.output.create_proxy(
                    "call_function",
                    torch._C._SDPAParams,
                    *proxy_args_kwargs(args, kwargs),
                ),
                param_vars=args,
            )
        elif is_constant_pg_functions(self.value):
            # becuase the input is a "ProcessGroupVariable", we'll be guarding on its
            # ID_MATCH based on how it was constructed.

            # We desugar it at trace-time into ranks by directly calling util
            # bake the result into the trace
            assert len(args) == 1, "Expected one arg (pg)"
            assert isinstance(args[0], ProcessGroupVariable)

            invocation_result = self.value(args[0].as_python_constant())
            # Note - while we *could* cook up sources around invocations, like a FunctionSource
            # the space of invoking functions in the middle of the guard chain is very iffy. As such,
            # guard propagation via options is the best we can do.
            from .builder import SourcelessBuilder

            return SourcelessBuilder()(tx, invocation_result)
        elif is_from_local(self.value):
            # rewrite non-primitive args/kwargs to be included in the on-the-fly prim function
            # and rewrite args to have only proxyable args, then insert call_function
            args_as_value = [x.as_python_constant() for x in args[1:]]
            kwargs_as_value = {k: v.as_python_constant() for k, v in kwargs.items()}

            def fn_with_prim_types(x):
                return self.value(x, *args_as_value, **kwargs_as_value)

            # attach the same function name for better debugging
            fn_with_prim_types.__name__ = "prim " + self.value.__name__

            return wrap_fx_proxy(
                tx=tx,
                proxy=tx.output.create_proxy(
                    "call_function",
                    fn_with_prim_types,
                    *proxy_args_kwargs([args[0]], {}),
                ),
            )
        elif (
            self.value is torch.nested.nested_tensor
            and kwargs.get("layout", torch.strided) == torch.strided
        ):
            raise unimplemented("torch.compile does not support strided NestedTensor")
        elif self.value is torch.nn.functional.one_hot and (
            len(args) + len(kwargs) == 1
            or (
                len(args) == 2
                and args[1].is_python_constant()
                and args[1].as_python_constant() == -1
            )
        ):
            raise unimplemented(
                "torch.nn.functional.one_hot with data-dependent output shape"
            )
        else:
            any_symints_or_symfloats = any(isinstance(x, SymNodeVariable) for x in args)
            all_ints_or_floats = all(
                isinstance(x, (variables.ConstantVariable, variables.SymNodeVariable))
                for x in args
            )
            bin_ops = {"add", "sub", "mul", "div", "sqrt"}
            if (
                getattr(self.value, "__module__", "") == "torch"
                and self.value.__name__ in bin_ops
                and any_symints_or_symfloats
                and all_ints_or_floats
            ):
                msg = f"""\
Calling {str(self.value)} on only torch.SymInt arguments is not yet supported.
To support this behavior, we need to allow const-propping tensors that store symint data.
For now, dynamo will explicitly graph break when it encounters user code with this behavior.
"""
                log.warning(msg)
                raise unimplemented(msg)

            # TODO(voz): Replace w/ dynamic shape rewrite table.
            # Ideally, we would be able to do this at ctor time, but alas we need a combination
            # of value + args to determine this.
            fn_ = self.value
            if any(isinstance(x, SymNodeVariable) for x in args):
                torch_sym_op = f"_sym_{self.value.__name__}"
                if getattr(self.value, "__module__", None) == "math" and hasattr(
                    torch, torch_sym_op
                ):
                    fn_ = getattr(torch, torch_sym_op)

            if fn_ is torch.tensor:

                def check_any_unspec(x):
                    # NB: This includes UnspecializedPythonVariable
                    if isinstance(x, (TensorVariable, SymNodeVariable)):
                        return True
                    elif isinstance(x, (ListVariable, TupleVariable)):
                        return any(check_any_unspec(y) for y in x.items)
                    # TODO: there maybe other recursive structures you need to
                    # check
                    else:
                        return False

                data_arg = None
                if args:
                    data_arg = args[0]
                elif "data" in kwargs:
                    data_arg = kwargs["data"]

                # NB: OK to pass torch.tensor(tensor), this will trace fine
                if not isinstance(data_arg, TensorVariable) and check_any_unspec(
                    data_arg
                ):
                    # This is slower and less canonical, so only use it if we
                    # have to
                    fn_ = torch._refs.tensor

            tensor_variable = wrap_fx_proxy(
                tx=tx,
                proxy=tx.output.create_proxy(
                    "call_function",
                    fn_,
                    *proxy_args_kwargs(args, kwargs),
                ),
            )

            if (
                isinstance(tensor_variable, TensorVariable)
                and "requires_grad" in kwargs
                and kwargs["requires_grad"].as_python_constant()
            ):
                unimplemented(
                    """factory functions that return tensors that require grad are not supported.
Either create the tensor outside the compiled region, or do not set the tensor to require_grad"""
                )

            if "out" in kwargs and not (
                isinstance(kwargs["out"], variables.ConstantVariable)
                and kwargs["out"].as_python_constant() is None
            ):
                # out variants of torch operators like torch.sort and
                # torch.sigmoid mutate the tensors in the out field. Track such
                # tensors and rewrite the symbolic locals.
                if isinstance(tensor_variable, TupleVariable):
                    assert isinstance(kwargs["out"], (TupleVariable, ListVariable))
                    output_tensor_names = [
                        tx.find_symbolic_locals_name(x) for x in kwargs["out"].items
                    ]
                    for idx, name in enumerate(output_tensor_names):
                        if name in tx.symbolic_locals:
                            tx.symbolic_locals[name] = tensor_variable.items[idx]
                elif isinstance(tensor_variable, TensorVariable):
                    assert isinstance(kwargs["out"], TensorVariable)
                    if (
                        kwargs["out"].source
                        and kwargs["out"] in tx.output.graphargs
                        and kwargs["out"].size != tensor_variable.size
                    ):
                        # It's hard to get out variants with resizing on graph inputs work
                        # properly across dynamo/aot/inductor, just fall back.
                        unimplemented("out variants with resizing on graph inputs")
                    assert "example_value" in kwargs["out"].proxy.node.meta
                    if not torch._prims_common.is_contiguous(
                        kwargs["out"].proxy.node.meta["example_value"]
                    ):
                        # It's difficult to handle strides correctly in functionalization
                        # when calling an out= op with a non-contiguous out argument
                        unimplemented(
                            "out= op was called where output tensor was non-contiguous"
                        )
                    name = tx.find_symbolic_locals_name(kwargs["out"])
                    if name in tx.symbolic_locals:
                        tx.symbolic_locals[name] = tensor_variable
                else:
                    unimplemented(f"out variant of {type(kwargs['out'])}")

            return tensor_variable

    def _call_ntuple(self, tx, args, kwargs):
        """inline behavior of torch.nn.modules.utils._ntuple"""
        if self.value is torch.nn.modules.utils._ntuple:
            count = args[0].as_python_constant()
        else:
            count = self.value.__closure__[0].cell_contents
        assert isinstance(count, int)
        assert not kwargs

        def handle_ntuple(value):
            if value.has_unpack_var_sequence(tx):
                return variables.TupleVariable(
                    list(value.unpack_var_sequence(tx)),
                )
            elif value.is_python_constant():
                # constant prop through it
                return variables.ConstantVariable.create(
                    torch.nn.modules.utils._ntuple(count)(value.as_python_constant()),
                )
            else:
                unimplemented(f"torch.nn.modules.utils._ntuple({value})")

        if self.value is torch.nn.modules.utils._ntuple:
            return variables.LambdaVariable(handle_ntuple)
        else:
            return handle_ntuple(args[0])<|MERGE_RESOLUTION|>--- conflicted
+++ resolved
@@ -54,6 +54,8 @@
     torch.autograd.profiler.record_function,
     torch._C.DisableTorchFunctionSubclass,
     torch._functorch.vmap.vmap_increment_nesting,
+    torch._functorch.eager_transforms.grad_increment_nesting,
+    torch._functorch.eager_transforms.enable_inplace_requires_grad,
     torch.amp.autocast_mode.autocast,
     torch.autograd.grad_mode.enable_grad,
     torch.autograd.grad_mode.inference_mode,
@@ -172,12 +174,9 @@
         self, tx, args: "List[VariableTracker]", kwargs: "Dict[str, VariableTracker]"
     ) -> "VariableTracker":
         from . import (
-<<<<<<< HEAD
+            DisabledSavedTensorsHooksVariable,
             GradIncrementNestingCtxManagerVariable,
             GradInplaceRequiresGradCtxManagerVariable,
-=======
-            DisabledSavedTensorsHooksVariable,
->>>>>>> ebd37262
             GradModeVariable,
             InferenceModeVariable,
             StreamVariable,
@@ -237,16 +236,15 @@
         elif self.value is torch._C.DisableTorchFunctionSubclass:
             assert not (args or kwargs)
             return TorchFunctionDisableVariable.create(tx)
-        elif self.value is torch._functorch.eager_transforms.grad_increment_nesting:
-            assert len(args) == 0
-            return GradIncrementNestingCtxManagerVariable.create(tx)
         elif self.value is torch._functorch.vmap.vmap_increment_nesting:
             assert len(args) == 2
             return VmapIncrementNestingCtxManagerVariable.create(
                 tx,
                 [guard_if_dyn(x) for x in args],
             )
-<<<<<<< HEAD
+        elif self.value is torch._functorch.eager_transforms.grad_increment_nesting:
+            assert len(args) == 0
+            return GradIncrementNestingCtxManagerVariable.create(tx)
         elif (
             self.value is torch._functorch.eager_transforms.enable_inplace_requires_grad
         ):
@@ -254,12 +252,11 @@
             return GradInplaceRequiresGradCtxManagerVariable.create(
                 tx,
                 [guard_if_dyn(x) for x in args],
-=======
+            )
         elif self.value is torch.autograd.graph.disable_saved_tensors_hooks:
             assert len(args) == 1
             return DisabledSavedTensorsHooksVariable.create(
                 tx, args[0].as_python_constant()
->>>>>>> ebd37262
             )
 
 
