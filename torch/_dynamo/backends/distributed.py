# mypy: ignore-errors

import logging
import traceback
from dataclasses import dataclass, field
from typing import Any, List, Optional
from unittest import mock

import torch
from torch import fx
from torch._dynamo.output_graph import GraphCompileReason
from torch._dynamo.utils import deepcopy_to_fake_tensor, detect_fake_mode
from torch.fx.node import Node

# Regular log messages should go through 'log'.
# ddp_graph_log is a separate artifact logger reserved for dumping graphs.
# See docs/source/logging.rst for more info.
log = logging.getLogger(__name__)
ddp_graph_log = torch._logging.getArtifactLogger(__name__, "ddp_graphs")


def args_str(args):
    # a debug helper
    if torch.is_tensor(args):
        return f"T[{args.shape}]"
    elif isinstance(args, tuple):
        return f"tuple({', '.join([args_str(x) for x in args])})"
    elif isinstance(args, list):
        return f"list({', '.join([args_str(x) for x in args])})"
    else:
        return str(args)


@dataclass
class Bucket:
    size: int = 0
    params: List[str] = field(default_factory=list)
    nodes: List[fx.Node] = field(default_factory=list)

    # param_ids is just used for unit testing
    param_ids: List = field(default_factory=list)

    # keep track of any buckets that were extended for logging purposes
    opcount_increased_to_capture_external_output: int = 0
    paramsize_before_opcount_increase: int = 0


def bucket_has_external_output(bucket: Bucket) -> bool:
    nodes_in_bucket = set()
    # we want to iterate in reverse order, but clumsi-luckily the bucket.nodes list was already created backwards
    # so we don't reverse it here
    for node in bucket.nodes:
        # assume node.op != output, since those are filtered in the original iteration
        nodes_in_bucket.add(node)
        for user in node.users:
            if user not in nodes_in_bucket:
                return True
    return False


def pretty_print_buckets(buckets: List[Bucket], bucket_bytes_cap: int):
    headers = ("Index", "Size (b)", "Param Names")
    rows = []
    extended_buckets = []
    for idx, bucket in enumerate(reversed(buckets)):
        if len(bucket.params) > 0:
            rows.append((idx, bucket.size, bucket.params[0]))
            for param in bucket.params[1:]:
                rows.append((None, None, param))
        if bucket.opcount_increased_to_capture_external_output > 0:
            extended_buckets.append(
                (
                    idx,
                    bucket.opcount_increased_to_capture_external_output,
                    bucket.size - bucket.paramsize_before_opcount_increase,
                )
            )

    if len(rows):
        log.info(
            "\nDDPOptimizer used bucket cap %s and created %d buckets. Enable debug logs for detailed bucket info.",
            bucket_bytes_cap,
            len(buckets),
        )

        if len(extended_buckets):
            log.warning(
                "Some buckets were extended beyond their requested parameter capacities"
                " in order to ensure each subgraph has an output node, required for fx graph partitioning."
                " This can be the case when a subgraph would have only contained nodes performing inplace mutation,"
                " and returning no logical outputs. This should not be a problem, unless it results in too few graph"
                " partitions for optimal DDP performance."
            )

        try:
            from tabulate import tabulate

            log.debug(
                "\nDDPOptimizer produced the following bucket assignments:\n%s",
                tabulate(rows, headers=headers, tablefmt="simple_grid"),
            )

            if len(extended_buckets):
                log.warning(
                    "DDPOptimizer extended these buckets to ensure per-subgraph output nodes:\n%s",
                    tabulate(
                        extended_buckets,
                        headers=("Index", "Extra Ops", "Extra Param Size (b)"),
                        tablefmt="simple_grid",
                    ),
                )
        except ImportError:
            log.debug(
                "Please `pip install tabulate` in order to display ddp bucket sizes and diagnostic information."
            )
    else:
        log.debug("DDPOptimizer captured no parameters and did not split this graph.")


def has_higher_order_op(gm):
    # Check if there is a higher order op in the graph
    for node in gm.graph.nodes:
        if node.op == "get_attr":
            maybe_param = getattr(gm, node.target)
            if isinstance(maybe_param, torch.fx.GraphModule):
                return True
    return False


# 3 (lazy compile): Replace submodules with lazily compiling submodule
class SubmoduleReplacer(torch.fx.interpreter.Interpreter):
    def __init__(self, module, compiler):
        super().__init__(module)
        self.compiler = compiler

    def lazily_compiled_submod(self, input_mod):
        """
        Create a wrapper around submodules which:
        - lazily compiles each of the partitioned submodules using the user-provided compiler
        - unpacks singleton tuples/lists into flat arg
        """

        class LazilyCompiledModule(torch.nn.Module):
            def __init__(self, submod, compiler, unwrap_singleton_tuple):
                super().__init__()
                self.submod = submod
                self.compiler = compiler
                self.compiled = False
                self.unwrap_singleton_tuple = unwrap_singleton_tuple

            def forward(self, *args):
                if not self.compiled:
                    # First compile with args as example_inputs
                    # These args will be fakeified if using Inductor/AOTAutograd
                    new_submod = self.compiler(self.submod, args)
                    del self.submod
                    self.submod = new_submod
                    self.compiled = True
                    self.compiler = None

                x = self.submod(*args)
                # we must let 'input_mod' return a tuple, to make AOT happy.
                # (aot_autograd compile_fn literally requires that the output of a graph it compiles is a tuple).
                # however, we don't acutally want this tuple to be returned, since the fx logic that calls the submod
                # will again wrap outputs from the submod in a tuple.  So we unwrap it, and count on it being re-wrapped
                if self.unwrap_singleton_tuple and isinstance(x, (tuple, list)):
                    return x[0]
                return x

        unwrap_singleton_tuple = False
        for sn in input_mod.graph.nodes:
            if sn.op == "output":
                if not isinstance(sn.args[0], tuple):
                    unwrap_singleton_tuple = True
                    sn.args = (sn.args,)

        input_mod.recompile()
        input_mod.compile_subgraph_reason = GraphCompileReason(
            "DDPOptimizer intentional graph-break (See Note [DDPOptimizer])."
            " Set `torch._dynamo.config.optimize_ddp = False` to disable.",
            [
                # it's close to useless to get a real stacktrace here, and quite verbose.
                traceback.FrameSummary(__file__, 0, DDPOptimizer),
            ],
        )
        wrapper = LazilyCompiledModule(
            input_mod,
            self.compiler,
            unwrap_singleton_tuple,
        )
        return wrapper

    # We replace the submodules with lazy submodules which compile
    # the corresponding submodules when they are run with real values
    # Always returns `None` - we do not need to propagate values in order
    # to replace submodules.
    def run_node(self, n: Node) -> Any:
        if n.op == "call_module":
            real_mod = self.fetch_attr(n.target)

            ddp_graph_log.debug("\n---%s graph---\n%s", n.target, real_mod.graph)

            assert len(n.kwargs) == 0, "We assume only args for these modules"
            lazily_compiled_submod = self.lazily_compiled_submod(real_mod)

            # We update the original (outer) graph with a call into the compiled module
            # instead of the uncompiled one.
            self.module.delete_submodule(n.target)
            n.target = "compiled_" + n.target
            self.module.add_submodule(n.target, lazily_compiled_submod)


# 3 (no lazy compile): compile each of the partitioned submodules using the user-provided compiler
class SubmodCompiler(torch.fx.interpreter.Interpreter):
    def __init__(self, module, compiler, fake_mode):
        super().__init__(module)
        self.compiler = compiler
        self.fake_mode = fake_mode

    def compile_submod(self, input_mod, args, kwargs):
        """
        Compile the submodule,
        using a wrapper to make sure its output is always a tuple,
        which is required by AotAutograd based compilers
        """
        assert len(kwargs) == 0, "We assume only args for these modules"

        class WrapperModule(torch.nn.Module):
            def __init__(self, submod, unwrap_singleton_tuple):
                super().__init__()
                self.submod = submod
                self.unwrap_singleton_tuple = unwrap_singleton_tuple

            def forward(self, *args):
                x = self.submod(*args)
                # TODO(whc)
                # for some reason the isinstance check is necessary if I split one node per submod
                # - even though I supposedly wrapped the output in a tuple in those cases, the real
                # compiled module was still returning a tensor
                if self.unwrap_singleton_tuple and isinstance(x, (tuple, list)):
                    return x[0]
                return x

        unwrap_singleton_tuple = False
        for sn in input_mod.graph.nodes:
            if sn.op == "output":
                if not isinstance(sn.args[0], tuple):
                    unwrap_singleton_tuple = True
                    sn.args = (sn.args,)

        input_mod.recompile()
        input_mod.compile_subgraph_reason = GraphCompileReason(
            "DDPOptimizer intentional graph-break (See Note [DDPOptimizer])."
            " Set `torch._dynamo.config.optimize_ddp = False` to disable.",
            [
                # it's close to useless to get a real stacktrace here, and quite verbose.
                traceback.FrameSummary(__file__, 0, DDPOptimizer),
            ],
        )

        wrapper = WrapperModule(
            self.compiler(input_mod, args),
            unwrap_singleton_tuple,
        )
        return wrapper

    # Note:
    #
    # The way distributed works today around fake tensors can be somewhat confusing.
    # Some of these codepaths are shared in both runtime, and compile time. The presence
    # of a fake_mode, read off of fake tensor inputs, dictates how we will operate.
    #
    # A few things to keep in mind:
    #
    # 1) We invoke `compile_submod` with a real module. The output of that gets stored
    # on the graph via `self.module.add_submodule(n.target, compiled_submod_real)`.
    #
    # 2) When running a call_module targeted node, if we have a fake_mode, we fakify the
    # module we got from self.fetch_attr(n.target). Regardless of fake_mode, we then execute it.
    #
    # 3) Fake tensors should always be around during compile time.
    #
    # 4) Fake tensors should never be around at runtime.
    #
    # 5) We end up with a compilation mode that takes a real submodule and fake tensors,
    # to match what aot_autograd expects. See Note: [Fake Modules and AOTAutograd]
    def run_node(self, n: Node) -> Any:
        args, kwargs = self.fetch_args_kwargs_from_env(n)
        new_args = []
        assert self.fake_mode
        for arg in args:
            if isinstance(arg, torch.Tensor) and not isinstance(
                arg, torch._subclasses.FakeTensor
            ):
                new_args.append(torch._dynamo.utils.to_fake_tensor(arg, self.fake_mode))
            else:
                new_args.append(arg)

        log.debug("run_node %s, %s got args %s", n.op, n.target, args_str(args))
        assert isinstance(args, tuple)
        assert isinstance(kwargs, dict)

        if n.op == "call_module":
            real_mod = self.fetch_attr(n.target)
            if self.fake_mode:
                curr_submod = deepcopy_to_fake_tensor(real_mod, self.fake_mode)
            else:
                curr_submod = real_mod

            ddp_graph_log.debug("\n---%s graph---\n%s", n.target, curr_submod.graph)

            # When calling the compiler on the submod, inputs (new_args) are expected to
            # be FakeTensors already since Dynamo would have made them FakeTensors in the
            # non-DDP flow.  However, the parameters are _not_ expected to be FakeTensors,
            # since this wrapping happens during compilation

            # Note: Returning Fake Tensors on First AOT Autograd Call
            #
            # Inductor will optimize strides of outputs when it deems it profitable.
            # For instance, converting to channels last. When we split the graph here
            # into multiple inductor compilations, we need to make sure that the
            # output strides of one compilation is appropriately passed to the subsequent
            # compilations. However, the mapping from inductor output to dynamo output
            # is non-trivial due to aot_autograd's deduping, de-aliasing, mutation, re-writing,
            # subclass handling, etc. In order to replay all this logic we set a flag such that
            # the first invocation of inductor in aot_autograd will return Fake Tensors with
            # appropriate strides. Then, all of aot autograd's runtime logic is replayed.
            # This gives us the appropriately strided outputs here which will reflect runtime strides.

            class FakifyGuard:
                def __init__(self):
                    self.tc = torch._guards.TracingContext.try_get()
                    assert self.tc
                    torch._guards.TracingContext.try_get().fakify_first_call = True

                def __del__(self):
                    self.tc.fakify_first_call = False

            # For aot_eager and other backends, tracing context is not set
            has_tracing_context = torch._guards.TracingContext.try_get() is not None
            if has_tracing_context:
                g = FakifyGuard()

            from torch._dynamo.utils import counters

            init = counters["aot_autograd"]["total"]
            compiled_submod_real = self.compile_submod(real_mod, new_args, kwargs)

            # TODO - better way of doing this?
            # Only aot autograd handles fakifying first call
            invoked_aot_autograd = init != counters["aot_autograd"]["total"]

            # We update the original (outer) graph with a call into the compiled module
            # instead of the uncompiled one.
            self.module.delete_submodule(n.target)
            n.target = "compiled_" + n.target
            self.module.add_submodule(n.target, compiled_submod_real)

            # Finally, we have to produce inputs for use compiling the next submodule,
            # and these need to be FakeTensors, so we execute the module under fake_mode
            with self.fake_mode, mock.patch.object(
                self.fake_mode, "allow_non_fake_inputs", True
            ):
                if has_tracing_context and invoked_aot_autograd:
                    return compiled_submod_real(*new_args, **kwargs)
                else:
                    return curr_submod(*new_args, **kwargs)
        else:
            # placeholder or output nodes don't need to get compiled, just executed
            return getattr(self, n.op)(n.target, new_args, kwargs)


class DDPOptimizer:

    """Note [DDPOptimizer]
    DDPOptimizer applies when dynamo compiles models wrapped in DistributedDataParallel (DDP),
    breaking the dynamo graph into chunks to compile separately, with the breaks aligning to
    the boundaries of gradient-allreduce buckets chosen by DDP.

    Background/Motivation
     - DDP uses allreduce collectives to synchronize partial gradients computed on different workers
     - DDP groups gradient allreduces into 'buckets' to optimize communication efficiency of all-reduce
     - Parameters grouped into buckets are assumed to be adjacent in time, so they become ready
       at around the same time during backward and thus can share the same allreduce efficiently
     - Allreduces must overlap with backward compute for optimal training performance
     - DDP schedules allreduces using 'hooks' fired from the c++ autograd engine in pytorch, which
       operates when individual grads become 'ready'
     - Dynamo+AOTAutograd produces a single fused graph that runs 'atomically' from the perspective of the
       autograd engine, such that all gradients become 'ready' at the same time.  Hooks fire after the whole
       fused backward function executes, preventing any overlap of compute and communication

    Algorithm
     - DDPOptimizer starts off with an FX graph traced by dynamo which represents forward.  It can traverse
       this graph in reverse order to determine the true order that gradients will become ready during backward.
     - Parameter sizes are counted in reverse order, up to a bucket size limit, at which point a new bucket is started
       and a graph break introduced
     - Each of the subgraphs is compiled by the compiler provided to dynamo by the user, and then fused back together
       into an outer module that is returned to the user

    Notes
     - It would be better to enforce (by adding an API to DDP) that the bucket splits chosen here are used by DDP,
       and that DDP does not need to detect or optimize bucket order by observing execution at runtime, as it does
       in eager.
     - If Dynamo can't capture a whole graph for the portion of the model wrapped by DDP, this algorithm will currently
       produce splits that do not necessarily align with the buckets used by DDP.  This should result in performance
       degradation approaching the baseline case where graph-splits are not used, but not worse.
     - If the backend compiler fails to compile a single subgraph, it will execute eagerly despite the rest of the
       subgraphs being compiled
     - DDP has a 'parameters_and_buffers_to_ignore' field, which DDPOptimizer attempts to honor by reading markers
       left by DDP on individual parameters.  In cases where other transformations, such as reparameterization, are
       also used, the ignore markers could be lost.  If DDPOptimizer fails to ignore a parameter ignored by DDP,
       it is not catastrophic but could impact performance by choosing sub-optimal bucket splits.
     - DDPOptimizer always ignores all buffers, regardless of their ignore flag, since buffers do not require gradients,
       and therefore aren't allreduced by DDP.  (They are broadcast during forward, but this is not covered by
       DDPOptimizer)

    Debugging
     - Generally, it is easiest to debug DDPOptimizer in a single process program, using pdb.
     - In many cases, the log messages are helpful (they show bucket size assignments)-
       just set TORCH_LOGS env to include any of 'dynamo', 'distributed', or 'dist_ddp'.
     - See `benchmarks/dynamo/distributed.py` for a simple harness that will run a toy model or a torchbench model
       in a single process (or with torchrun, in multiple processes)

    Args:
        bucket_bytes_cap (int): Controls the size of buckets, in bytes, used to determine graphbreaks.  Should be
            set to match the equivalent parameter on the original DDP module.

        backend_compile_fn (callable): A dynamo compiler function, to be invoked to compile each subgraph.

        first_bucket_cap (int): Controls the size of the first bucket.  Should match DDP's first bucket cap.  DDP
            special-cases the first bucket size since it is sometimes optimal to start a small allreduce early.

    """

    def __init__(
        self,
        bucket_bytes_cap: int,
        backend_compile_fn,
        first_bucket_cap: Optional[int] = None,
    ):
        if first_bucket_cap is not None:
            self.first_bucket_cap = first_bucket_cap
        elif torch.distributed.is_available():
            # this constant comes from C10D lib which is not always built
            self.first_bucket_cap = torch.distributed._DEFAULT_FIRST_BUCKET_BYTES
        else:
            self.first_bucket_cap = bucket_bytes_cap

        self.bucket_bytes_cap = bucket_bytes_cap
        assert (
            self.first_bucket_cap <= self.bucket_bytes_cap
        ), "First bucket should be smaller/equal to other buckets to get comms warmed up ASAP"

        self.backend_compile_fn = backend_compile_fn

    def _ignore_parameter(self, parameter):
        return hasattr(parameter, "_ddp_ignored") and parameter._ddp_ignored

    def compile_fn(self, gm: fx.GraphModule, example_inputs: List[torch.Tensor]):
        """
        Implements graph splitting, first determining a set of of buckets by counting
        parameter sizes in reverse graph order, then invoking the user/backend compiler
        to compile each subgraph. Finally, stiches compiled graphs into one graphmodule
        and returns its callable.
        """
        if has_higher_order_op(gm):
            # This indicates presence of a higher order op. For now, we
            # have no way to break the higher order op into two buckets.
            # Allowing higher order ops in the graph also requires
            # changes in the split_module, becuase graph splitter
            # currently assumes that all the args of all ops are
            # tensors, but in the case of higher order ops, it could be
            # a graph module. As a workaround, we are shortcircuiting
            raise NotImplementedError(
                "DDPOptimizer backend: Found a higher order op in the graph. "
                "This is not supported. Please turn off DDP optimizer using "
                "torch._dynamo.config.optimize_ddp=False. Note that this can "
                "cause performance degradation because there will be one bucket "
                "for the entire Dynamo graph. Please refer to this issue - "
                "https://github.com/pytorch/pytorch/issues/104674."
            )

        # 1: compute the partition map according to DDP bucket logic
        buckets = [Bucket()]  # (size, param_names)
        for node in reversed(gm.graph.nodes):
            if node.op in ("output", "placeholder"):
                continue

            if (
                buckets[0].size >= self.bucket_bytes_cap
                or len(buckets) == 1
                and buckets[0].size >= self.first_bucket_cap
            ):
                if bucket_has_external_output(buckets[0]):
                    buckets.insert(0, Bucket())
                else:
                    # continue building this bucket past the point of filling its parameter capacity,
                    # to increase chances it contains at least one node that is either a global output or
                    # passed as input to a subsequent graph

                    if buckets[0].opcount_increased_to_capture_external_output == 0:
                        buckets[0].paramsize_before_opcount_increase = buckets[0].size
                    buckets[0].opcount_increased_to_capture_external_output += 1

            if node.op == "call_module":
                target = gm.get_submodule(node.target)
                for name, param in target.named_parameters():
                    if param.requires_grad and not self._ignore_parameter(param):
                        buckets[0].size += param.untyped_storage().nbytes()
                        buckets[0].params.append(f"{node.target}_{name}")
                        buckets[0].param_ids.append(id(param))
            elif node.op == "get_attr":
                maybe_param = getattr(gm, node.target)
                if maybe_param.requires_grad and not self._ignore_parameter(
                    maybe_param
                ):
                    buckets[0].size += maybe_param.untyped_storage().nbytes()
                    buckets[0].params.append(node.target)
                    buckets[0].param_ids.append(id(maybe_param))

            # All nodes have to be mapped to a bucket, even if they don't have their own params
            # Ignored params still end up in buckets, we just don't count them towards the capacity
            buckets[0].nodes.append(node)

        if len(buckets) > 1 and buckets[0].size == 0:
            # we collected a small preamble graph with ops that don't include parameters, fuse it back
            buckets[1].nodes.extend(buckets[0].nodes)
            assert len(buckets[0].params) == 0, "Params should be empty if size is 0"
            del buckets[0]

        # stash buckets for testing/debugging purposes
        self.buckets = buckets
        pretty_print_buckets(buckets, self.bucket_bytes_cap)

        if len(buckets) == 1:
            # bypass split/fuse logic if there is only one bucket
            return self.backend_compile_fn(gm, example_inputs)

        # 2: partition the graphmodule according to bucket capacity
        partition_map = {}
        for idx, b in enumerate(buckets):
            for node in b.nodes:
                partition_map[node] = idx

        split_gm = fx.passes.split_module.split_module(
            gm, None, lambda node: partition_map[node]
        )

        debug_str = (
            f"\n---orig graph---\n{gm.graph}\n"
            + f"\n---split graph---\n{split_gm.graph}\n"
        )
        for name, module in split_gm.named_modules():
            if "." not in name and len(name):
                # only print the submod graphs, not their children
                debug_str += f"\n---{name} graph---\n{module.graph}\n"
        debug_str += "\n---------------\n"
        ddp_graph_log.debug(debug_str)

<<<<<<< HEAD
        trace_structured(
            "optimize_ddp_split_graph",
            payload_fn=lambda: split_gm.print_readable(print_output=False),
        )
        for name, module in split_gm.named_modules():
            if "." not in name and len(name):
                trace_structured(
                    "optimize_ddp_split_child",
                    lambda: {"name": name},
                    payload_fn=lambda: module.print_readable(print_output=False),
                )
=======
        # 3 (lazy compile): Replace submodules with lazily compiling submodule
        class SubmoduleReplacer(torch.fx.interpreter.Interpreter):
            def __init__(self, module, compiler):
                super().__init__(module)
                self.compiler = compiler

            def lazily_compiled_submod(self, input_mod):
                """
                Create a wrapper around submodules which:
                - lazily compiles each of the partitioned submodules using the user-provided compiler
                - unpacks singleton tuples/lists into flat arg
                """

                class LazilyCompiledModule(torch.nn.Module):
                    def __init__(self, submod, compiler, unwrap_singleton_tuple):
                        super().__init__()
                        self.submod = submod
                        self.compiler = compiler
                        self.compiled = False
                        self.unwrap_singleton_tuple = unwrap_singleton_tuple

                    def forward(self, *args):
                        if not self.compiled:
                            # First compile with args as example_inputs
                            # These args will be fakeified if using Inductor/AOTAutograd
                            new_submod = self.compiler(self.submod, args)
                            del self.submod
                            self.submod = new_submod
                            self.compiled = True
                            self.compiler = None

                        x = self.submod(*args)
                        # we must let 'input_mod' return a tuple, to make AOT happy.
                        # (aot_autograd compile_fn literally requires that the output of a graph it compiles is a tuple).
                        # however, we don't acutally want this tuple to be returned, since the fx logic that calls the submod
                        # will again wrap outputs from the submod in a tuple.  So we unwrap it, and count on it being re-wrapped
                        if self.unwrap_singleton_tuple and isinstance(x, (tuple, list)):
                            return x[0]
                        return x

                unwrap_singleton_tuple = False
                for sn in input_mod.graph.nodes:
                    if sn.op == "output":
                        if not isinstance(sn.args[0], tuple):
                            unwrap_singleton_tuple = True
                            sn.args = (sn.args,)

                input_mod.recompile()
                input_mod.compile_subgraph_reason = GraphCompileReason(
                    "DDPOptimizer intentional graph-break (See Note [DDPOptimizer])."
                    " Set `torch._dynamo.config.optimize_ddp = False` to disable.",
                    [
                        # it's close to useless to get a real stacktrace here, and quite verbose.
                        traceback.FrameSummary(__file__, 0, DDPOptimizer),
                    ],
                )
                wrapper = LazilyCompiledModule(
                    input_mod,
                    self.compiler,
                    unwrap_singleton_tuple,
                )
                return wrapper

            # We replace the submodules with lazy submodules which compile
            # the corresponding submodules when they are run with real values
            # Always returns `None` - we do not need to propagate values in order
            # to replace submodules.
            def run_node(self, n: Node) -> Any:
                if n.op == "call_module":
                    real_mod = self.fetch_attr(n.target)

                    ddp_graph_log.debug(
                        "\n---%s graph---\n%s", n.target, real_mod.graph
                    )

                    assert len(n.kwargs) == 0, "We assume only args for these modules"
                    lazily_compiled_submod = self.lazily_compiled_submod(real_mod)

                    # We update the original (outer) graph with a call into the compiled module
                    # instead of the uncompiled one.
                    self.module.delete_submodule(n.target)
                    n.target = "compiled_" + n.target
                    self.module.add_submodule(n.target, lazily_compiled_submod)
>>>>>>> 6cc7f9a2

        # NOTE, we want to enable `optimize_ddp_lazy_compile` by default as soon as possible,
        # becuase it will fix stride mismatch errors (see motivation: https://github.com/pytorch/pytorch/pull/114154).
        # However, lazy compile currently causes shape mismatch in other cases (`test_graph_split_inductor_transpose`)
        # and we need to fix them before we can enable it by default.
        if not torch._dynamo.config.optimize_ddp_lazy_compile:
            # Today, optimize_ddp=True and keep_output_stride=False can lead to silent
            # correctness issues. The problem is that ddp_optimizer works by partitioning
            # the dynamo graph, sending each subgraph through aot autograd to inductor,
            # and creates example inputs by eagerly interpreting each subgraph to get
            # an output that with the same metadata that we'd get from eager mode.
            # This is a problem though, for torch._inductor.config.keep_output_stride.
            # The above config can cause the outputs of the first graph to have
            # **different** strides from eager, causing the inputs that we pass
            # to the second graph to be wrong.
            # To really fix this, we would need to faithfully ask inductor
            # what the outputs to each graph it expects are.
            fake_mode = detect_fake_mode(example_inputs)
            if fake_mode is None:
                fake_mode = torch._subclasses.fake_tensor.FakeTensorMode()

        if torch._dynamo.config.optimize_ddp_lazy_compile:
            submod_compiler = SubmoduleReplacer(split_gm, self.backend_compile_fn)
        else:
            submod_compiler = SubmodCompiler(
                split_gm, self.backend_compile_fn, fake_mode
            )
        submod_compiler.run(*example_inputs)
        split_gm.recompile()

        ddp_graph_log.debug(
            "\n---final graph---\n%s\n---------------\n", split_gm.graph
        )
        return split_gm<|MERGE_RESOLUTION|>--- conflicted
+++ resolved
@@ -557,104 +557,6 @@
         debug_str += "\n---------------\n"
         ddp_graph_log.debug(debug_str)
 
-<<<<<<< HEAD
-        trace_structured(
-            "optimize_ddp_split_graph",
-            payload_fn=lambda: split_gm.print_readable(print_output=False),
-        )
-        for name, module in split_gm.named_modules():
-            if "." not in name and len(name):
-                trace_structured(
-                    "optimize_ddp_split_child",
-                    lambda: {"name": name},
-                    payload_fn=lambda: module.print_readable(print_output=False),
-                )
-=======
-        # 3 (lazy compile): Replace submodules with lazily compiling submodule
-        class SubmoduleReplacer(torch.fx.interpreter.Interpreter):
-            def __init__(self, module, compiler):
-                super().__init__(module)
-                self.compiler = compiler
-
-            def lazily_compiled_submod(self, input_mod):
-                """
-                Create a wrapper around submodules which:
-                - lazily compiles each of the partitioned submodules using the user-provided compiler
-                - unpacks singleton tuples/lists into flat arg
-                """
-
-                class LazilyCompiledModule(torch.nn.Module):
-                    def __init__(self, submod, compiler, unwrap_singleton_tuple):
-                        super().__init__()
-                        self.submod = submod
-                        self.compiler = compiler
-                        self.compiled = False
-                        self.unwrap_singleton_tuple = unwrap_singleton_tuple
-
-                    def forward(self, *args):
-                        if not self.compiled:
-                            # First compile with args as example_inputs
-                            # These args will be fakeified if using Inductor/AOTAutograd
-                            new_submod = self.compiler(self.submod, args)
-                            del self.submod
-                            self.submod = new_submod
-                            self.compiled = True
-                            self.compiler = None
-
-                        x = self.submod(*args)
-                        # we must let 'input_mod' return a tuple, to make AOT happy.
-                        # (aot_autograd compile_fn literally requires that the output of a graph it compiles is a tuple).
-                        # however, we don't acutally want this tuple to be returned, since the fx logic that calls the submod
-                        # will again wrap outputs from the submod in a tuple.  So we unwrap it, and count on it being re-wrapped
-                        if self.unwrap_singleton_tuple and isinstance(x, (tuple, list)):
-                            return x[0]
-                        return x
-
-                unwrap_singleton_tuple = False
-                for sn in input_mod.graph.nodes:
-                    if sn.op == "output":
-                        if not isinstance(sn.args[0], tuple):
-                            unwrap_singleton_tuple = True
-                            sn.args = (sn.args,)
-
-                input_mod.recompile()
-                input_mod.compile_subgraph_reason = GraphCompileReason(
-                    "DDPOptimizer intentional graph-break (See Note [DDPOptimizer])."
-                    " Set `torch._dynamo.config.optimize_ddp = False` to disable.",
-                    [
-                        # it's close to useless to get a real stacktrace here, and quite verbose.
-                        traceback.FrameSummary(__file__, 0, DDPOptimizer),
-                    ],
-                )
-                wrapper = LazilyCompiledModule(
-                    input_mod,
-                    self.compiler,
-                    unwrap_singleton_tuple,
-                )
-                return wrapper
-
-            # We replace the submodules with lazy submodules which compile
-            # the corresponding submodules when they are run with real values
-            # Always returns `None` - we do not need to propagate values in order
-            # to replace submodules.
-            def run_node(self, n: Node) -> Any:
-                if n.op == "call_module":
-                    real_mod = self.fetch_attr(n.target)
-
-                    ddp_graph_log.debug(
-                        "\n---%s graph---\n%s", n.target, real_mod.graph
-                    )
-
-                    assert len(n.kwargs) == 0, "We assume only args for these modules"
-                    lazily_compiled_submod = self.lazily_compiled_submod(real_mod)
-
-                    # We update the original (outer) graph with a call into the compiled module
-                    # instead of the uncompiled one.
-                    self.module.delete_submodule(n.target)
-                    n.target = "compiled_" + n.target
-                    self.module.add_submodule(n.target, lazily_compiled_submod)
->>>>>>> 6cc7f9a2
-
         # NOTE, we want to enable `optimize_ddp_lazy_compile` by default as soon as possible,
         # becuase it will fix stride mismatch errors (see motivation: https://github.com/pytorch/pytorch/pull/114154).
         # However, lazy compile currently causes shape mismatch in other cases (`test_graph_split_inductor_transpose`)
