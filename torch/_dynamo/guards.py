--- conflicted
+++ resolved
@@ -373,22 +373,9 @@
     )
 
 
-<<<<<<< HEAD
-def is_grad_source(source):
-    if isinstance(source, AttrSource):
-        return source.member == "grad"
-    return False
-
-
-def match_on_id_for_tensor(guard):
-    return guard.originating_source.is_dict_key() and not is_grad_source(
-        guard.originating_source
-    )
-=======
 def match_on_id_for_tensor(guard):
     source = guard.originating_source
     return source.is_dict_key() and not isinstance(source, GradSource)
->>>>>>> 26bf05cc
 
 
 # The ready to eval generated code (possibly multiple parts) for a guard, plus
@@ -773,11 +760,7 @@
             if val:
                 # Just install a getattr manager. GetAttrGuardAccessor itself
                 # acts as hasattr guard.
-<<<<<<< HEAD
-                example_value = self.get(guard.originating_source.name())
-=======
                 example_value = self.get(source.name())
->>>>>>> 26bf05cc
                 base_manager.getattr_manager(
                     attr=attr, source=guard.name, example_value=example_value
                 )
