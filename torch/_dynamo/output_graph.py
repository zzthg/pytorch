--- conflicted
+++ resolved
@@ -1459,11 +1459,7 @@
                         fvs = free_symbols(ra.expr)
                         missing = fvs - symbol_to_proxy.keys()
                         if missing:
-<<<<<<< HEAD
-                            i1 = sorted(missing)[0]
-=======
                             i1 = sorted(missing, key=lambda x: str(x))[0]
->>>>>>> 19d27a13
                             # TODO: Remove relaxing assert on unbacked_symint https://github.com/pytorch/pytorch/issues/119689
                             # assert self.shape_env.is_unbacked_symint(i1), i1
                             ras_by_symbol.setdefault(i1, []).append(ra)
