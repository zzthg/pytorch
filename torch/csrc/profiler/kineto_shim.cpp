--- conflicted
+++ resolved
@@ -256,13 +256,11 @@
       k_activities.insert(libkineto::ActivityType::CUDA_SYNC);
     }
   }
-<<<<<<< HEAD
+  if (collectivesProfilerExists()) {
+    k_activities.insert(libkineto::ActivityType::COLLECTIVE_COMM);
+  }
   if (activities.count(torch::autograd::profiler::ActivityType::PrivateUse1)) {
     k_activities.insert(kPrivateUse1Types.begin(), kPrivateUse1Types.end());
-=======
-  if (collectivesProfilerExists()) {
-    k_activities.insert(libkineto::ActivityType::COLLECTIVE_COMM);
->>>>>>> 24764633
   }
 
   ExperimentalConfigWrapper configWrap(config);
