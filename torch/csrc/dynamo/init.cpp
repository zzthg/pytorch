#include <torch/csrc/dynamo/init.h>

#include <pybind11/stl_bind.h>
#include <torch/csrc/Exceptions.h>
#include <torch/csrc/dynamo/cache_entry.h>
#include <torch/csrc/dynamo/cpython_defs.h>
#include <torch/csrc/dynamo/eval_frame.h>
#include <torch/csrc/dynamo/extra_state.h>
#include <torch/csrc/dynamo/guards.h>
#include <torch/csrc/dynamo/python_compiled_autograd.h>
#include <torch/csrc/utils/pybind.h>
#include <torch/csrc/utils/python_compat.h>

static struct PyModuleDef _module =
    {PyModuleDef_HEAD_INIT, "torch._C._dynamo", "", -1, nullptr};

<<<<<<< HEAD
namespace torch::dynamo {
=======
PYBIND11_MAKE_OPAQUE(std::vector<uint8_t>);

namespace torch::dynamo {

#if IS_PYTHON_3_11_PLUS

std::vector<uint8_t> _PyOpcode_Caches_vec(
    THP_PyOpcode_Caches,
    THP_PyOpcode_Caches + THP_PyOpcode_Caches_size);

#else

std::vector<uint8_t> _PyOpcode_Caches_vec;

#endif

>>>>>>> fb90b4d4
using torch::dynamo::autograd::torch_c_dynamo_compiled_autograd_init;

void initDynamoBindings(PyObject* torch) {
  PyObject* dynamo = PyModule_Create(&_module);
  if (dynamo == nullptr || PyModule_AddObject(torch, "_dynamo", dynamo) != 0) {
    throw python_error();
  }

  PyObject* eval_frame = torch_c_dynamo_eval_frame_init();
  if (eval_frame == nullptr ||
      PyModule_AddObject(dynamo, "eval_frame", eval_frame) != 0) {
    throw python_error();
  }

  PyObject* guards = torch_c_dynamo_guards_init();
  if (guards == nullptr || PyModule_AddObject(dynamo, "guards", guards) != 0) {
    throw python_error();
  }

  PyObject* compiled_autograd = torch_c_dynamo_compiled_autograd_init();
  if (compiled_autograd == nullptr ||
      PyModule_AddObject(dynamo, "compiled_autograd", compiled_autograd) != 0) {
    throw python_error();
  }

  auto m = py::handle(eval_frame).cast<py::module>();

  py::class_<CacheEntry>(m, "_CacheEntry")
      .def_readonly("check_fn", &CacheEntry::check_fn)
      .def_readonly("code", &CacheEntry::code)
      .def_property_readonly("next", &CacheEntry::next);

  py::class_<ExtraState>(m, "_ExtraState")
      .def("invalidate", &ExtraState::invalidate);

  m.def("_debug_get_cache_entry_list", &_debug_get_cache_entry_list);
  py::bind_vector<std::vector<uint8_t>>(m, "VectorUInt8");
  m.attr("py_opcode_caches") = _PyOpcode_Caches_vec;
}

} // namespace torch::dynamo<|MERGE_RESOLUTION|>--- conflicted
+++ resolved
@@ -14,9 +14,6 @@
 static struct PyModuleDef _module =
     {PyModuleDef_HEAD_INIT, "torch._C._dynamo", "", -1, nullptr};
 
-<<<<<<< HEAD
-namespace torch::dynamo {
-=======
 PYBIND11_MAKE_OPAQUE(std::vector<uint8_t>);
 
 namespace torch::dynamo {
@@ -33,7 +30,6 @@
 
 #endif
 
->>>>>>> fb90b4d4
 using torch::dynamo::autograd::torch_c_dynamo_compiled_autograd_init;
 
 void initDynamoBindings(PyObject* torch) {
