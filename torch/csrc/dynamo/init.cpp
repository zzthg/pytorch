#include <torch/csrc/dynamo/init.h>

#include <pybind11/stl_bind.h>
#include <torch/csrc/Exceptions.h>
#include <torch/csrc/dynamo/cache_entry.h>
#include <torch/csrc/dynamo/cpython_defs.h>
#include <torch/csrc/dynamo/eval_frame.h>
#include <torch/csrc/dynamo/extra_state.h>
#include <torch/csrc/dynamo/guards.h>
#include <torch/csrc/dynamo/python_compiled_autograd.h>
#include <torch/csrc/utils/python_compat.h>

static struct PyModuleDef _module =
    {PyModuleDef_HEAD_INIT, "torch._C._dynamo", "", -1, nullptr};

<<<<<<< HEAD
#if IS_PYTHON_3_11_PLUS

std::vector<uint8_t> _PyOpcode_Caches_vec(
    THP_PyOpcode_Caches,
    THP_PyOpcode_Caches + THP_PyOpcode_Caches_size);

#else

std::vector<uint8_t> _PyOpcode_Caches_vec;

#endif

PYBIND11_MAKE_OPAQUE(std::vector<uint8_t>);

namespace torch {
namespace dynamo {
=======
namespace torch::dynamo {
>>>>>>> 4f5eebcb
using torch::dynamo::autograd::torch_c_dynamo_compiled_autograd_init;

void initDynamoBindings(PyObject* torch) {
  PyObject* dynamo = PyModule_Create(&_module);
  if (dynamo == nullptr || PyModule_AddObject(torch, "_dynamo", dynamo) != 0) {
    throw python_error();
  }

  PyObject* eval_frame = torch_c_dynamo_eval_frame_init();
  if (eval_frame == nullptr ||
      PyModule_AddObject(dynamo, "eval_frame", eval_frame) != 0) {
    throw python_error();
  }

  PyObject* guards = torch_c_dynamo_guards_init();
  if (guards == nullptr || PyModule_AddObject(dynamo, "guards", guards) != 0) {
    throw python_error();
  }

  PyObject* compiled_autograd = torch_c_dynamo_compiled_autograd_init();
  if (compiled_autograd == nullptr ||
      PyModule_AddObject(dynamo, "compiled_autograd", compiled_autograd) != 0) {
    throw python_error();
  }

  auto m = py::handle(eval_frame).cast<py::module>();

  py::class_<CacheEntry>(m, "_CacheEntry")
      .def_readonly("check_fn", &CacheEntry::check_fn)
      .def_readonly("code", &CacheEntry::code)
      .def_property_readonly("next", &CacheEntry::next);

  py::class_<ExtraState>(m, "_ExtraState")
      .def("invalidate", &ExtraState::invalidate);

  m.def("_debug_get_cache_entry_list", &_debug_get_cache_entry_list);
  py::bind_vector<std::vector<uint8_t>>(m, "VectorUInt8");
  m.attr("py_opcode_caches") = _PyOpcode_Caches_vec;
}

} // namespace torch::dynamo<|MERGE_RESOLUTION|>--- conflicted
+++ resolved
@@ -13,7 +13,7 @@
 static struct PyModuleDef _module =
     {PyModuleDef_HEAD_INIT, "torch._C._dynamo", "", -1, nullptr};
 
-<<<<<<< HEAD
+namespace torch::dynamo {
 #if IS_PYTHON_3_11_PLUS
 
 std::vector<uint8_t> _PyOpcode_Caches_vec(
@@ -28,11 +28,6 @@
 
 PYBIND11_MAKE_OPAQUE(std::vector<uint8_t>);
 
-namespace torch {
-namespace dynamo {
-=======
-namespace torch::dynamo {
->>>>>>> 4f5eebcb
 using torch::dynamo::autograd::torch_c_dynamo_compiled_autograd_init;
 
 void initDynamoBindings(PyObject* torch) {
