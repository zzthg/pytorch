from collections import defaultdict
from dataclasses import dataclass
from time import perf_counter_ns
from typing import Any, Dict, List, Optional
from warnings import warn

import torch

import torch.cuda
from torch._C import _get_privateuse1_backend_name
from torch._C._profiler import _ExperimentalConfig

from torch.autograd import (
    _disable_profiler,
    _enable_profiler,
    _kineto_step,
    _prepare_profiler,
    _ProfilerResult,
    _supported_activities,
    DeviceType,
    kineto_available,
    ProfilerActivity,
    ProfilerConfig,
    ProfilerState,
)
from torch.autograd.profiler_util import (
    _filter_name,
    _filter_stack_entry,
    _rewrite_name,
    EventList,
    FunctionEvent,
    MEMORY_EVENT_NAME,
    MemRecordsAcc,
    OUT_OF_MEMORY_EVENT_NAME,
)
from torch.futures import Future

__all__ = [
    "profile",
    "record_function",
    "emit_itt",
    "emit_nvtx",
    "load_nvprof",
    "EnforceUnique",
    "parse_nvprof_trace",
    "KinetoStepTracker",
    "EventList",
    "FunctionEvent",
    "MemRecordsAcc",
]

try:
    # Available in Python >= 3.2
    from contextlib import ContextDecorator as _ContextDecorator
except ImportError:
    import functools

    class _ContextDecorator:  # type: ignore[no-redef]
        def __enter__(self):
            raise NotImplementedError

        def __exit__(self, exc_type, exc_val, exc_tb):
            raise NotImplementedError

        def __call__(self, func):
            @functools.wraps(func)
            def wrapped(*args, **kwargs):
                with self:
                    return func(*args, **kwargs)

            return wrapped


# global python state - whether profiler is currently enabled
# useful for fast python checks to reduce latency
_is_profiler_enabled: bool = False


def _set_is_profiler_enabled(enable: bool):
    global _is_profiler_enabled
    _is_profiler_enabled = enable


def _run_on_profiler_start():
    _set_is_profiler_enabled(True)


def _run_on_profiler_stop():
    _set_is_profiler_enabled(False)


@dataclass
class _ProfilerStats:
    "Profiler timing and stats used by developers to catch issues/regressions"
    profiling_window_duration_sec: float = 0
    number_of_events: int = 0
    profiler_prepare_call_duration_us: int = 0
    profiler_enable_call_duration_us: int = 0
    profiler_disable_call_duration_us: int = 0
    parse_kineto_call_duration_us: int = 0
    function_events_build_tree_call_duration_us: int = 0


class profile:
    """Context manager that manages autograd profiler state and holds a summary of results.

    Under the hood it just records events of functions being executed in C++ and
    exposes those events to Python. You can wrap any code into it and it will
    only report runtime of PyTorch functions.
    Note: profiler is thread local and is automatically propagated into the async tasks

    Args:
        enabled (bool, optional): Setting this to False makes this context manager a no-op.

        use_device (str, optional): Enables timing of device events.
            Adds approximately 4us of overhead to each tensor operation when use cuda.

        record_shapes (bool, optional): If shapes recording is set, information
            about input dimensions will be collected. This allows one to see which
            dimensions have been used under the hood and further group by them
            using prof.key_averages(group_by_input_shape=True). Please note that
            shape recording might skew your profiling data. It is recommended to
            use separate runs with and without shape recording to validate the timing.
            Most likely the skew will be negligible for bottom most events (in a case
            of nested function calls). But for higher level functions the total
            self cpu time might be artificially increased because of the shape
            collection.

        with_flops (bool, optional): If with_flops is set, the profiler will estimate
            the FLOPs (floating point operations) value using the operator's input shape.
            This allows one to estimate the hardware performance. Currently,
            this option only works for the matrix multiplication and 2D convolution operators.

        profile_memory (bool, optional): track tensor memory allocation/deallocation.

        with_stack (bool, optional): record source information (file and line number) for the ops.

        with_modules (bool): record module hierarchy (including function names)
            corresponding to the callstack of the op. e.g. If module A's forward call's
            module B's forward which contains an aten::add op,
            then aten::add's module hierarchy is A.B
            Note that this support exist, at the moment, only for TorchScript models
            and not eager mode models.

        use_kineto (bool, optional): experimental, enable profiling with Kineto profiler.

        use_cpu (bool, optional): profile CPU events; setting to ``False`` requires
            ``use_kineto=True`` and can be used to lower the overhead for GPU-only profiling.

        experimental_config (_ExperimentalConfig) : A set of experimental options
            used by profiler libraries like Kineto. Note, backward compatibility is not guaranteed.


    .. warning:
        Enabling memory profiling or source attribution incurs additional profiler
        overhead

    .. warning:
        This context managers should not be called recursively, i.e. no nested
        instances are allowed

    .. warning:
        Due to some CUDA multiprocessing limitations (multiprocessing-cuda-note_),
        one cannot use the profiler with ``use_device = 'cuda'`` to benchmark
        DataLoaders with ``num_workers > 0``. If you wish to benchmark data loading,
        please use ``use_device = None`` or ``num_workers = 0``.

    Example:
        >>> # xdoctest: +SKIP
        >>> # xdoctest: +REQUIRES(env:TORCH_DOCTEST_AUTOGRAD_PROFILER)
        >>> x = torch.randn((1, 1), requires_grad=True)
        >>> with torch.autograd.profiler.profile() as prof:
        >>>     for _ in range(100):  # any normal python code, really!
        >>>         y = x ** 2
        >>>         y.backward()
        >>> # NOTE: some columns were removed for brevity
        >>> print(prof.key_averages().table(sort_by="self_cpu_time_total"))
        -----------------------------------  ---------------  ---------------  ---------------
        Name                                 Self CPU total   CPU time avg     Number of Calls
        -----------------------------------  ---------------  ---------------  ---------------
        mul                                  32.048ms         32.048ms         200
        pow                                  27.041ms         27.041ms         200
        PowBackward0                         9.727ms          55.483ms         100
        torch::autograd::AccumulateGrad      9.148ms          9.148ms          100
        torch::autograd::GraphRoot           691.816us        691.816us        100
        -----------------------------------  ---------------  ---------------  ---------------

    """

    def __init__(
        self,
        enabled=True,
        *,
        use_device=None,
        record_shapes=False,
        with_flops=False,
        profile_memory=False,
        with_stack=False,
        with_modules=False,
        use_kineto=False,
        use_cpu=True,
        use_mtia=False,
        experimental_config=None,
    ):
        self.enabled: bool = enabled
        if not self.enabled:
            return
        self.use_device: Optional[str] = (
            None if use_device == "privateuseone" else use_device
        )
        self.function_events: Optional[EventList] = None
        self.entered = False
        self.record_shapes = record_shapes
        self.with_flops = with_flops
        self.record_shapes |= self.with_flops
        self.profile_memory = profile_memory
        self.with_stack = with_stack
        self.with_modules = with_modules
        self.use_cpu = use_cpu
        self.use_mtia = use_mtia
        if experimental_config is None:
            experimental_config = _ExperimentalConfig()
        self.experimental_config = experimental_config
        self.kineto_results: Optional[_ProfilerResult] = None
        self.profiling_start_time_ns = 0
        self.profiling_end_time_ns = 0
        self._stats = _ProfilerStats()

        if not self.use_cpu:
            assert (
                use_kineto
            ), "Device-only events supported only with Kineto (use_kineto=True)"

        if self.use_device and self.use_device not in [
                "cuda", "xpu", _get_privateuse1_backend_name()]:
            warn(f"{self.use_device} doesn't support profile.")
            self.use_device = None

        if self.use_device == "cuda" and not torch.cuda.is_available():
            warn("CUDA is not available, disabling CUDA profiling")
            self.use_device = None

        if self.use_device == "xpu" and not torch.xpu.is_available(): # type: ignore[attr-defined]
            warn("XPU is not available, disabling XPU profiling")
            self.use_device = None

        self.kineto_activities = set()
        if self.use_cpu:
            self.kineto_activities.add(ProfilerActivity.CPU)
        if self.use_mtia:
            self.kineto_activities.add(ProfilerActivity.MTIA)

        self.profiler_kind = ProfilerState.KINETO
        if self.use_device == "cuda":
            if not use_kineto or ProfilerActivity.CUDA not in _supported_activities():
                assert self.use_cpu, "Legacy CUDA profiling requires use_cpu=True"
                self.profiler_kind = ProfilerState.KINETO_GPU_FALLBACK
            else:
                self.kineto_activities.add(ProfilerActivity.CUDA)
        elif self.use_device == "xpu":
            assert use_kineto and ProfilerActivity.XPU in _supported_activities(), \
                "Legacy XPU profiling is not supported. Requires use_kineto=True on XPU devices."
            self.kineto_activities.add(ProfilerActivity.XPU)
        elif self.use_device:
            if (
                not use_kineto
                or ProfilerActivity.PrivateUse1 not in _supported_activities()
            ):
                assert (
                    self.use_cpu
                ), "Legacy custombackend profiling requires use_cpu=True"
                self.profiler_kind = ProfilerState.KINETO_PRIVATEUSE1_FALLBACK
            else:
                self.kineto_activities.add(ProfilerActivity.PrivateUse1)
                self.profiler_kind = ProfilerState.KINETO_PRIVATEUSE1

        assert (
            len(self.kineto_activities) > 0
        ), "No activities specified for the profiler"

    def config(self):
        return ProfilerConfig(
            self.profiler_kind,
            self.record_shapes,
            self.profile_memory,
            self.with_stack,
            self.with_flops,
            self.with_modules,
            self.experimental_config,
        )

    def __enter__(self):
        if not self.enabled:
            return
        if self.entered:
            raise RuntimeError("Profiler context manager is not reentrant")
        self._prepare_trace()
        self._start_trace()
        return self

    def _prepare_trace(self):
        self.entered = True
        t0 = perf_counter_ns()
        _prepare_profiler(self.config(), self.kineto_activities)
        t1 = perf_counter_ns()
        self._stats.profiler_prepare_call_duration_us = int((t1 - t0) / 1000)

    def _start_trace(self):
        self.entered = True
        _run_on_profiler_start()
        t0 = perf_counter_ns()
        _enable_profiler(self.config(), self.kineto_activities)
        t1 = perf_counter_ns()
        self._stats.profiler_enable_call_duration_us = int((t1 - t0) / 1000)
        self.profiling_start_time_ns = t1

    def __exit__(self, exc_type, exc_val, exc_tb):
        if not self.enabled:
            return
        if self.use_device == "cuda":
            torch.cuda.synchronize()
<<<<<<< HEAD
        elif self.use_device == "xpu":
            torch.xpu.synchronize()  # type: ignore[attr-defined]
=======

        t0 = perf_counter_ns()
>>>>>>> eff1e489
        self.kineto_results = _disable_profiler()
        t1 = perf_counter_ns()
        self._stats.profiler_disable_call_duration_us = int((t1 - t0) / 1000)
        self.profiling_end_time_ns = t0

        _run_on_profiler_stop()
        t0 = perf_counter_ns()
        parsed_results = self._parse_kineto_results(self.kineto_results)
        t1 = perf_counter_ns()
        self._stats.parse_kineto_call_duration_us = int((t1 - t0) / 1000)

        self.function_events = EventList(
            parsed_results,
            use_device=self.use_device,
            profile_memory=self.profile_memory,
            with_flops=self.with_flops,
        )
        t0 = perf_counter_ns()
        self.function_events._build_tree()
        t1 = perf_counter_ns()
        self._stats.function_events_build_tree_call_duration_us = int((t1 - t0) / 1000)

        self._stats.number_of_events = len(self.function_events)
        self._stats.profiling_window_duration_sec = (
            (self.profiling_end_time_ns - self.profiling_start_time_ns) * 1.0 / 1e9
        )
        return False

    def __repr__(self):
        if self.function_events is None:
            return "<unfinished torch.autograd.profile>"
        return repr(self.function_events)

    def __str__(self):
        if self.function_events is None:
            return "<unfinished torch.autograd.profile>"
        return str(self.function_events)

    def _check_finish(self):
        if self.function_events is None:
            raise RuntimeError("Profiler didn't finish running")

    def table(
        self,
        sort_by=None,
        row_limit=100,
        max_src_column_width=75,
        max_name_column_width=55,
        max_shapes_column_width=80,
        header=None,
        top_level_events_only=False,
    ):
        self._check_finish()
        assert self.function_events is not None
        return self.function_events.table(
            sort_by=sort_by,
            row_limit=row_limit,
            max_src_column_width=max_src_column_width,
            max_name_column_width=max_name_column_width,
            max_shapes_column_width=max_shapes_column_width,
            header=header,
            top_level_events_only=top_level_events_only,
        )

    table.__doc__ = EventList.table.__doc__

    def export_chrome_trace(self, path):
        self._check_finish()
        if kineto_available():
            self.kineto_results.save(path)  # type: ignore[union-attr]
        else:
            return self.function_events.export_chrome_trace(path)  # type: ignore[union-attr]

    export_chrome_trace.__doc__ = EventList.export_chrome_trace.__doc__

    def export_stacks(self, path: str, metric: str = "self_cpu_time_total"):
        self._check_finish()
        assert self.function_events is not None, "Expected profiling results"
        assert self.with_stack, "export_stacks() requires with_stack=True"
        return self.function_events.export_stacks(path, metric)

    def key_averages(self, group_by_input_shape=False, group_by_stack_n=0):
        self._check_finish()
        assert self.function_events is not None, "Expected profiling results"
        return self.function_events.key_averages(group_by_input_shape, group_by_stack_n)

    key_averages.__doc__ = EventList.key_averages.__doc__

    def total_average(self):
        self._check_finish()
        assert self.function_events is not None, "Expected profiling results"
        return self.function_events.total_average()

    total_average.__doc__ = EventList.total_average.__doc__

    @property
    def self_cpu_time_total(self):
        """Returns total time spent on CPU.

        The total time is a sum of all self times across all the events.
        """
        self._check_finish()
        assert self.function_events is not None
        return self.function_events.self_cpu_time_total

    def _parse_kineto_results(self, result: _ProfilerResult):
        # result.events() has most of the events - PyTorch op-level and device-level events

        trace_start_us = result.trace_start_us()
        mem_records = [
            [evt, False] for evt in result.events() if evt.name() == MEMORY_EVENT_NAME
        ]
        oom_records = [
            evt for evt in result.events() if evt.name() == OUT_OF_MEMORY_EVENT_NAME
        ]
        mem_records_acc = MemRecordsAcc(mem_records)

        def _cpu_memory_usage(mem_record):
            return (
                mem_record.nbytes()
                if mem_record.device_type()
                in [DeviceType.CPU, DeviceType.MKLDNN, DeviceType.IDEEP]
                else 0
            )

        def _device_memory_usage(mem_record):
            return (
                mem_record.nbytes()
                if mem_record.device_type() in [DeviceType.CUDA, DeviceType.PrivateUse1, DeviceType.HIP]
                else 0
            )

        # Create and return FunctionEvent list
        function_events = []
        device_corr_map: Dict[int, List[FunctionEvent]] = {}
        max_evt_id = 0
        for kineto_event in result.events():
            if _filter_name(kineto_event.name()):
                continue
            rel_start_us = kineto_event.start_us() - trace_start_us
            rel_end_us = rel_start_us + kineto_event.duration_us()
            abs_end_us = kineto_event.start_us() + kineto_event.duration_us()

            cpu_memory_usage = 0
            device_memory_usage = 0
            if kineto_event.device_type() == DeviceType.CPU:
                # find the corresponding memory allocation events
                for mem_record in mem_records_acc.in_interval(
                    kineto_event.start_us(), abs_end_us
                ):
                    cpu_memory_usage += _cpu_memory_usage(mem_record[0])
                    device_memory_usage += _device_memory_usage(mem_record[0])
                    mem_record[1] = True

            is_async = kineto_event.is_async() or (
                kineto_event.start_thread_id() != kineto_event.end_thread_id()
            )

            fe = FunctionEvent(
                id=kineto_event.correlation_id(),
                name=_rewrite_name(name=kineto_event.name(), with_wildcard=True),
                trace_name=_rewrite_name(name=kineto_event.name(), with_wildcard=False),
                thread=kineto_event.start_thread_id(),
                start_us=rel_start_us,
                end_us=rel_end_us,
                fwd_thread=kineto_event.fwd_thread_id(),
                input_shapes=kineto_event.shapes(),
                concrete_inputs=kineto_event.concrete_inputs(),
                stack=[
                    entry
                    for entry in kineto_event.stack()
                    if _filter_stack_entry(entry)
                ],
                scope=kineto_event.scope(),
                use_device=self.use_device,
                cpu_memory_usage=cpu_memory_usage,
                device_memory_usage=device_memory_usage,
                is_async=is_async,
                sequence_nr=kineto_event.sequence_nr(),
                device_type=kineto_event.device_type(),
                device_index=kineto_event.device_index(),
                device_resource_id=kineto_event.device_resource_id(),
                flops=kineto_event.flops(),
            )
            max_evt_id = max(max_evt_id, fe.id)
            if fe.device_type == DeviceType.CPU and not fe.is_async:
                if self.use_device and self.use_device not in ["cuda", "xpu"]:
                    privateuse1_time = kineto_event.privateuse1_elapsed_us()
                    if privateuse1_time > 0:
                        fe.append_kernel(fe.name, fe.device_index, privateuse1_time)
                        fe.is_legacy = True
                elif self.use_device == "cuda":
                    # Check if we have CUDA time as a fallback
                    cuda_time = kineto_event.cuda_elapsed_us()
                    if cuda_time > 0:
                        fe.append_kernel(fe.name, fe.device_index, cuda_time)
                        fe.is_legacy = True
            function_events.append(fe)
            corr_id = kineto_event.linked_correlation_id()
            if corr_id > 0:
                if corr_id not in device_corr_map:
                    device_corr_map[corr_id] = []
                device_corr_map[corr_id].append(fe)

        # associate device kernels and device runtime (CPU) with CPU events
        for fe in function_events:
            if (
                fe.device_type == DeviceType.CPU
                and not fe.is_async
                and fe.id in device_corr_map
            ):
                for f_evt in device_corr_map[fe.id]:
                    if f_evt.device_type == DeviceType.CUDA:
                        fe.append_kernel(
                            f_evt.name,
                            f_evt.device_index,
                            f_evt.time_range.end - f_evt.time_range.start,
                        )
                    elif f_evt.device_type == DeviceType.CPU:
                        # make sure that 'thread' of a CPU Kineto (e.g. Device Runtime) event is associated
                        # with the 'thread' of the corresponding linked PyTorch event to properly track
                        # parents and children
                        f_evt.thread = fe.thread

        def createFunctionEventForMemoryEvents(evt):
            rel_start_us = evt.start_us() - trace_start_us
            fe = FunctionEvent(
                id=max_evt_id,
                name=evt.name(),
                trace_name=None,  # not outputting in the trace
                thread=evt.start_thread_id(),
                start_us=rel_start_us,
                end_us=rel_start_us,  # no duration
                fwd_thread=evt.start_thread_id(),
                input_shapes=[],
                stack=[],
                scope=0,  # RecordScope::FUNCTION
                use_device=self.use_device,
                cpu_memory_usage=_cpu_memory_usage(evt),
                device_memory_usage=_device_memory_usage(evt),
                is_async=False,
                sequence_nr=-1,
                device_type=DeviceType.CPU,
                device_index=0,
            )
            return fe

        # output top-level memory events
        for mem_record in mem_records:
            if not mem_record[1]:
                max_evt_id += 1
                fe = createFunctionEventForMemoryEvents(mem_record[0])
                function_events.append(fe)

        for oom_record in oom_records:
            max_evt_id += 1
            fe = createFunctionEventForMemoryEvents(oom_record)
            function_events.append(fe)

        function_events.sort(
            key=lambda evt: [evt.time_range.start, -evt.time_range.end]
        )
        return function_events


class record_function(_ContextDecorator):
    """Context manager/function decorator that adds a label to a code block/function when running autograd profiler.

    It is useful when tracing the code profile.

    Args:
        name (str): Label assigned to the block of code.
        node_id (int): ID of node, for distributed profiling. Unset in
        non-distributed cases.

    Example:
        >>> # xdoctest: +REQUIRES(env:TORCH_DOCTEST_AUTOGRAD_PROFILER)
        >>> x = torch.randn((1, 1), requires_grad=True)
        >>> with torch.autograd.profiler.profile() as prof:
        ...     y = x ** 2
        ...     with torch.autograd.profiler.record_function("label-z"): # label the block
        ...         z = y ** 3
        ...     y.backward()
        ...
        >>> # xdoctest: +IGNORE_WANT
        >>> # NOTE: some columns were removed for brevity
        >>> print(prof.key_averages().table(sort_by="self_cpu_time_total"))
        -----------------------------------  ---------------  ---------------  ---------------
        Name                                 Self CPU total %  CPU time avg     Number of Calls
        -----------------------------------  ---------------  ---------------  ---------------
        pow                                  60.77%           47.470us         3
        mul                                  21.73%           25.465us         2
        PowBackward0                         12.03%           121.891us        1
        torch::autograd::AccumulateGrad      2.70%            6.324us          1
        label-z                              2.13%            12.421us         1
        torch::autograd::GraphRoot           0.64%            1.503us          1
        -----------------------------------  ---------------  ---------------  ---------------
        Self CPU time total: 234.344us
        CUDA time total: 0.000us

    """

    def __init__(self, name: str, args: Optional[str] = None):
        self.name: str = name
        self.args: Optional[str] = args
        # Whether or not we should run record function's end callbacks when exiting.
        self.run_callbacks_on_exit: bool = True
        # TODO: TorchScript ignores standard type annotation here
        # self.record: Optional["torch.classes.profiler._RecordFunction"] = None
        self.record = torch.jit.annotate(
            Optional["torch.classes.profiler._RecordFunction"], None
        )

    def __enter__(self):
        self.record = torch.ops.profiler._record_function_enter_new(
            self.name, self.args
        )
        return self

    def __exit__(self, exc_type: Any, exc_value: Any, traceback: Any):
        if not self.run_callbacks_on_exit:
            return

        # Local variable is needed by TorchScript to refine Optional[T] to T
        record = self.record
        assert record is not None

        # TODO: Too slow with __torch_function__ handling enabled
        # See https://github.com/pytorch/pytorch/issues/76410
        if not torch.jit.is_scripting():
            with torch._C.DisableTorchFunctionSubclass():
                torch.ops.profiler._record_function_exit._RecordFunction(record)
        else:
            torch.ops.profiler._record_function_exit(record)

    def _call_end_callbacks_on_future(self, fut: Future[Any]) -> Future[Any]:
        """Use for profiling async calls that return a future.

        Calling this function will extend recording beyond this scope, until the future is
        satisfied. It is useful for profiling the end to end time of asynchronous calls.
        This function should only be called once to attach the callback onto the future, and
        will throw if called multiple times.

        Args:
            fut: (torch._C.Future): future for which to schedule
            callback for.

        Returns:
            A future that completes with the value of the passed in future when
            the profiling callbacks have ran.

        """
        # Throw if we have already attached a callback onto the future.
        if not self.run_callbacks_on_exit:
            raise RuntimeError("_call_end_callbacks_on_future can only be called once.")

        # We are scheduling to run this RecordFunction's end callbacks when the
        # passed in future completes, so don't run end callbacks on exit.
        self.run_callbacks_on_exit = False

        # Local variable is needed by TorchScript to refine Optional[T] to T
        record = self.record
        assert record is not None

        # TODO: Too slow with __torch_function__ handling enabled
        # See https://github.com/pytorch/pytorch/issues/76410
        if not torch.jit.is_scripting():
            with torch._C.DisableTorchFunctionSubclass():
                profiled_future = (
                    torch.ops.profiler._call_end_callbacks_on_jit_fut._RecordFunction(
                        record, fut
                    )
                )
        else:
            profiled_future = torch.ops.profiler._call_end_callbacks_on_jit_fut(
                record, fut
            )
        return profiled_future


class emit_itt:
    """Context manager that makes every autograd operation emit an ITT range.

    It is useful when running the program under Intel(R) VTune Profiler::

        vtune <--vtune-flags> <regular command here>

    The Instrumentation and Tracing Technology (ITT) API enables your application to generate and
    control the collection of trace data during its execution across different Intel tools.
    This context manager is to annotate Intel(R) VTune Profiling trace. With help of this context manager,
    you will be able to see labled ranges in Intel(R) VTune Profiler GUI.

    .. warning:
        This context manager should not be called recursively, i.e. at most one
        instance should be enabled at any given time.

    Args:
        enabled (bool, optional): Setting ``enabled=False`` makes this context manager a no-op.
            Default: ``True``.
        record_shapes (bool, optional): If ``record_shapes=True``, the itt range wrapping
            each autograd op will append information about the sizes of Tensor arguments received
            by that op, in the following format:
            ``[[arg0.size(0), arg0.size(1), ...], [arg1.size(0), arg1.size(1), ...], ...]``
            Non-tensor arguments will be represented by ``[]``.
            Arguments will be listed in the order they are received by the backend op.
            Please note that this order may not match the order in which those arguments were passed
            on the Python side.  Also note that shape recording may increase the overhead of itt range creation.
            Default: ``False``

    Example:
        >>> # xdoctest: +SKIP("Undefined variables")
        >>> # xdoctest: +REQUIRES(env:TORCH_DOCTEST_AUTOGRAD_PROFILER)
        >>> with torch.autograd.profiler.emit_itt():
        ...     model(x)

    """

    def __init__(self, enabled=True, record_shapes=False):
        self.enabled = enabled
        self.entered = False
        self.record_shapes = record_shapes

    def __enter__(self):
        if not self.enabled:
            return
        if self.entered:
            raise RuntimeError("ITT annotation context manager is not reentrant")
        self.entered = True
        _run_on_profiler_start()
        _enable_profiler(
            ProfilerConfig(
                ProfilerState.ITT,
                self.record_shapes,
                False,
                False,
                False,
                False,
                _ExperimentalConfig(),
            ),
            set(),
        )
        return self

    def __exit__(self, exc_type, exc_val, exc_tb):
        if not self.enabled:
            return
        _disable_profiler()
        _run_on_profiler_stop()
        return False


class emit_nvtx:
    """Context manager that makes every autograd operation emit an NVTX range.

    It is useful when running the program under nvprof::

        nvprof --profile-from-start off -o trace_name.prof -- <regular command here>

    Unfortunately, there's no way to force nvprof to flush the data it collected
    to disk, so for CUDA profiling one has to use this context manager to annotate
    nvprof traces and wait for the process to exit before inspecting them.
    Then, either NVIDIA Visual Profiler (nvvp) can be used to visualize the timeline, or
    :func:`torch.autograd.profiler.load_nvprof` can load the results for inspection
    e.g. in Python REPL.

    .. warning:
        This context manager should not be called recursively, i.e. at most one
        instance should be enabled at any given time.

    Args:
        enabled (bool, optional): Setting ``enabled=False`` makes this context manager a no-op.
            Default: ``True``.
        record_shapes (bool, optional): If ``record_shapes=True``, the nvtx range wrapping
            each autograd op will append information about the sizes of Tensor arguments received
            by that op, in the following format:
            ``[[arg0.size(0), arg0.size(1), ...], [arg1.size(0), arg1.size(1), ...], ...]``
            Non-tensor arguments will be represented by ``[]``.
            Arguments will be listed in the order they are received by the backend op.
            Please note that this order may not match the order in which those arguments were passed
            on the Python side.  Also note that shape recording may increase the overhead of nvtx range creation.
            Default: ``False``

    Example:
        >>> # xdoctest: +SKIP("undefined variables")
        >>> # xdoctest: +REQUIRES(env:TORCH_DOCTEST_AUTOGRAD_PROFILER)
        >>> with torch.cuda.profiler.profile():
        ...     model(x)  # Warmup CUDA memory allocator and profiler
        ...     with torch.autograd.profiler.emit_nvtx():
        ...         model(x)

    **Forward-backward correlation**

    When viewing a profile created using :class:`emit_nvtx` in the Nvidia Visual Profiler,
    correlating each backward-pass op with the corresponding forward-pass op can be difficult.
    To ease this task, :class:`emit_nvtx` appends sequence number information to the ranges it
    generates.

    During the forward pass, each function range is decorated with ``seq=<N>``.  ``seq`` is a running
    counter, incremented each time a new backward Function object is created and stashed for backward.
    Thus, the ``seq=<N>`` annotation associated with each forward function range tells you that
    if a backward Function object is created by this forward function,
    the backward object will receive sequence number N.
    During the backward pass, the top-level range wrapping each C++ backward Function's
    ``apply()`` call is decorated with ``stashed seq=<M>``.  ``M`` is the sequence number that
    the backward object was created with.  By comparing ``stashed seq`` numbers in backward with ``seq``
    numbers in forward, you can track down which forward op created each backward Function.

    Any functions executed during the backward pass are also decorated with ``seq=<N>``.  During
    default backward (with ``create_graph=False``) this information is irrelevant, and in fact,
    ``N`` may simply be 0 for all such functions.  Only the top-level ranges associated with
    backward Function objects' ``apply()`` methods are useful, as a way to correlate these Function
    objects with the earlier forward pass.

    **Double-backward**

    If, on the other hand, a backward pass with ``create_graph=True`` is underway (in other words,
    if you are setting up for a double-backward), each function's execution during backward
    is given a nonzero, useful ``seq=<N>``.  Those functions may themselves create Function objects
    to be executed later during double-backward, just as the original functions in the forward pass did.
    The relationship between backward and double-backward is conceptually the same as the relationship
    between forward and backward: The functions still emit current-sequence-number-tagged ranges,
    the Function objects they create still stash those sequence numbers, and during the eventual
    double-backward, the Function objects' ``apply()`` ranges are still tagged with ``stashed seq``
    numbers, which can be compared to `seq` numbers from the backward pass.

    .. warning:
        The sequence number is thread-local, and some forward functions don't create an associated
        backward Function object (instead delegating that to sub-functions further down the call chain).
        For these reasons, the correspondence of stashed sequence numbers in
        backward Function ``apply()`` ranges with `seq` numbers in forward-pass ranges is
        not guaranteed to be 1 to 1.  The sequence numbers alone may not be enough to fully
        disambiguate which forward function created which
        backward Function object.  You may need to make a judgment based on analytic knowledge of what
        the expected correspondence should be.
    """

    def __init__(self, enabled=True, record_shapes=False):
        self.enabled = enabled
        self.entered = False
        self.record_shapes = record_shapes

    def __enter__(self):
        if not self.enabled:
            return
        if self.entered:
            raise RuntimeError("NVTX annotation context manager is not reentrant")
        self.entered = True
        torch.cuda.synchronize()
        _run_on_profiler_start()
        _enable_profiler(
            ProfilerConfig(
                ProfilerState.NVTX,
                self.record_shapes,
                False,
                False,
                False,
                False,
                _ExperimentalConfig(),
            ),
            set(),
        )
        return self

    def __exit__(self, exc_type, exc_val, exc_tb):
        if not self.enabled:
            return
        torch.cuda.synchronize()
        _disable_profiler()
        _run_on_profiler_stop()
        return False


def load_nvprof(path):
    """Open an nvprof trace file and parses autograd annotations.

    Args:
        path (str): path to nvprof trace
    """
    return EventList(parse_nvprof_trace(path))


class EnforceUnique:
    """Raises an error if a key is seen more than once."""

    def __init__(self):
        self.seen = set()

    def see(self, *key):
        r"""
        Observe a key and raise an error if it is seen multiple times.
        """
        if key in self.seen:
            raise RuntimeError("duplicate key: " + str(key))
        self.seen.add(key)


def parse_nvprof_trace(path):
    import sqlite3

    conn = sqlite3.connect(path)
    conn.row_factory = sqlite3.Row

    # Parse strings table
    strings = {}
    for r in conn.execute("SELECT _id_ as id, value FROM StringTable"):
        strings[r["id"]] = torch._C._demangle(r["value"])

    # First, find all functions and create FunctionEvents for them
    marker_query = """
    SELECT
        start.id AS marker_id, start.name, start.timestamp AS start_time, end.timestamp AS end_time
    FROM
        CUPTI_ACTIVITY_KIND_MARKER AS start INNER JOIN CUPTI_ACTIVITY_KIND_MARKER AS end
        ON start.id = end.id
    WHERE
        start.name != 0 AND end.name = 0
    """
    functions = []
    functions_map = {}
    unique = EnforceUnique()
    for row in conn.execute(marker_query):
        unique.see(row["marker_id"])
        evt = FunctionEvent(
            id=row["marker_id"],
            node_id=0,  # missing a node_id when calling FunctionEvent. This is just to ensure
            # that pytorch doesn't crash when creating a FunctionEvent() object
            name=strings[row["name"]],
            start_us=row["start_time"],
            end_us=row["end_time"],
            thread=0,
        )  # TODO: find in sqlite database
        functions.append(evt)
        functions_map[evt.id] = evt

    # Now, correlate all kernels with FunctionEvents
    kernel_query = """
    SELECT
        start.id AS marker_id, start.name, start.timestamp, end.timestamp,
        runtime._id_ AS runtime_id, runtime.cbid, runtime.start AS runtime_start, runtime.end AS runtime_end,
        kernel.start AS kernel_start, kernel.end AS kernel_end, kernel.name AS kernel_name
    FROM
        CUPTI_ACTIVITY_KIND_MARKER AS start
        INNER JOIN CUPTI_ACTIVITY_KIND_MARKER AS end
            ON start.id = end.id
        INNER JOIN CUPTI_ACTIVITY_KIND_RUNTIME as runtime
            ON (start.timestamp < runtime.start AND runtime.end < end.timestamp)
        INNER JOIN CUPTI_ACTIVITY_KIND_CONCURRENT_KERNEL AS kernel
            ON kernel.correlationId = runtime.correlationId
    """
    unique = EnforceUnique()
    for row in conn.execute(kernel_query):
        unique.see(row["marker_id"], row["runtime_id"])
        # 211 is cudaKernelLaunch for cuda >= 9.2
        assert row["cbid"] == 211
        evt = functions_map[row["marker_id"]]
        evt.append_kernel(
            row["kernel_name"], 0, row["kernel_end"] - row["kernel_start"]
        )

    functions.sort(key=lambda evt: evt.time_range.start)
    return functions


class KinetoStepTracker:
    """Provides an abstraction for incrementing the step count globally.

    Previously, we only had one place to mark that a step() has occurred
    in the program via pytorch profiler step(). We will now add step hooks
    in the Optimizer class https://github.com/pytorch/pytorch/issues/88446

    - This could mean programs that already call profiler.step() every
      iteration can end up double incrementing step count.
    - If a model uses multiple optimizers we can also have double or more
      counting of the step.

    We fix this by adding a layer of abstraction before calling step()
    to the kineto library. The idea is to maintain steps per requester in a dict:

    .. code-block::

        {
           "ProfilerStep": 100,  # triggered by profiler step() call
           "Optimizer1Step": 100,   # Optimizer 1 or 2 are just examples, could be SGD, Adam etc
           "Optimizer2Step": 100,
        }

    To figure out the global step count just take the max of dict values (100).

    If one of the count increments the max will go up.

    .. code-block::

        {
           "ProfilerStep": 100,
           "Optimizer1Step": 101,   # Optimizer1 got incremented first say
           "Optimizer2Step": 100,
        }

    Then global step count is 101
    We only call the kineto step() function when global count increments.

    NOTE: Please do not use the KinetoStepTracker in modules beside the Optimizer
    for now. The result could be incorrect increments of the step count.
    """

    _current_step = 0
    _step_dict: Dict[str, int] = defaultdict(int)

    @classmethod
    def init_step_count(cls, requester: str):
        r"""
        Initialize for a given requester.
        """
        cls._step_dict[requester] = cls._current_step

    @classmethod
    def erase_step_count(cls, requester: str) -> bool:
        r"""
        Remove a given requester.
        """
        return cls._step_dict.pop(requester, None) is not None

    @classmethod
    def increment_step(cls, requester: str) -> int:
        """Increments the step count for the requester.

        Additionally if the max over all step counts has incremented then
        trigger the _kineto_step() returns global step count
        """
        if requester not in cls._step_dict:
            cls.init_step_count(requester)
        cls._step_dict[requester] += 1

        new_step = max(cls._step_dict.values())
        if new_step > cls._current_step:
            delta = new_step - cls._current_step
            if delta > 1:
                warn(
                    "Profiler step count has increased more than 1 - "
                    f"current_step = {cls._current_step} step dict =  {cls._step_dict}"
                )
            for _ in range(0, delta):
                _kineto_step()
            cls._current_step = new_step
        return cls._current_step

    @classmethod
    def current_step(cls) -> int:
        r"""
        Get the latest step for any requester
        """
        return cls._current_step<|MERGE_RESOLUTION|>--- conflicted
+++ resolved
@@ -319,13 +319,10 @@
             return
         if self.use_device == "cuda":
             torch.cuda.synchronize()
-<<<<<<< HEAD
         elif self.use_device == "xpu":
             torch.xpu.synchronize()  # type: ignore[attr-defined]
-=======
 
         t0 = perf_counter_ns()
->>>>>>> eff1e489
         self.kineto_results = _disable_profiler()
         t1 = perf_counter_ns()
         self._stats.profiler_disable_call_duration_us = int((t1 - t0) / 1000)
