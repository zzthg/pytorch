--- conflicted
+++ resolved
@@ -292,15 +292,10 @@
             return
         if self.use_cuda:
             torch.cuda.synchronize()
-<<<<<<< HEAD
-        if self.use_device:
+        if self.use_device and hasattr(torch, self.use_device):
             privateuse1_module = getattr(torch, self.use_device)
             if hasattr(privateuse1_module, "synchronize"):
                 privateuse1_module.synchronize()
-        if self.use_xpu:
-            torch.xpu.synchronize()  # type: ignore[attr-defined]
-=======
->>>>>>> e6ee8322
         self.kineto_results = _disable_profiler()
         _run_on_profiler_stop()
         parsed_results = self._parse_kineto_results(self.kineto_results)
