from collections import defaultdict
from dataclasses import dataclass
from time import perf_counter_ns
from typing import Any, Dict, List, Optional
from warnings import warn

import torch

import torch.cuda
from torch._C import _get_privateuse1_backend_name
from torch._C._profiler import _ExperimentalConfig

from torch.autograd import (
    _disable_profiler,
    _enable_profiler,
    _kineto_step,
    _prepare_profiler,
    _ProfilerResult,
    _supported_activities,
    DeviceType,
    kineto_available,
    ProfilerActivity,
    ProfilerConfig,
    ProfilerState,
)
from torch.autograd.profiler_util import (
    _filter_name,
    _filter_stack_entry,
    _rewrite_name,
    EventList,
    FunctionEvent,
    MEMORY_EVENT_NAME,
    MemRecordsAcc,
    OUT_OF_MEMORY_EVENT_NAME,
)
from torch.futures import Future

__all__ = [
    "profile",
    "record_function",
    "emit_itt",
    "emit_nvtx",
    "load_nvprof",
    "EnforceUnique",
    "parse_nvprof_trace",
    "KinetoStepTracker",
    "EventList",
    "FunctionEvent",
    "MemRecordsAcc",
]

try:
    # Available in Python >= 3.2
    from contextlib import ContextDecorator as _ContextDecorator
except ImportError:
    import functools

    class _ContextDecorator:  # type: ignore[no-redef]
        def __enter__(self):
            raise NotImplementedError

        def __exit__(self, exc_type, exc_val, exc_tb):
            raise NotImplementedError

        def __call__(self, func):
            @functools.wraps(func)
            def wrapped(*args, **kwargs):
                with self:
                    return func(*args, **kwargs)

            return wrapped


# global python state - whether profiler is currently enabled
# useful for fast python checks to reduce latency
_is_profiler_enabled: bool = False


def _set_is_profiler_enabled(enable: bool):
    global _is_profiler_enabled
    _is_profiler_enabled = enable


def _run_on_profiler_start():
    _set_is_profiler_enabled(True)


def _run_on_profiler_stop():
    _set_is_profiler_enabled(False)


@dataclass
class _ProfilerStats:
    "Profiler timing and stats used by developers to catch issues/regressions"
    profiling_window_duration_sec: float = 0
    number_of_events: int = 0
    profiler_prepare_call_duration_us: int = 0
    profiler_enable_call_duration_us: int = 0
    profiler_disable_call_duration_us: int = 0
    parse_kineto_call_duration_us: int = 0
    function_events_build_tree_call_duration_us: int = 0


class profile:
    """Context manager that manages autograd profiler state and holds a summary of results.

    Under the hood it just records events of functions being executed in C++ and
    exposes those events to Python. You can wrap any code into it and it will
    only report runtime of PyTorch functions.
    Note: profiler is thread local and is automatically propagated into the async tasks

    Args:
        enabled (bool, optional): Setting this to False makes this context manager a no-op.

        use_cuda (bool, optional): Enables timing of CUDA events as well using the cudaEvent API.
            Adds approximately 4us of overhead to each tensor operation.

        record_shapes (bool, optional): If shapes recording is set, information
            about input dimensions will be collected. This allows one to see which
            dimensions have been used under the hood and further group by them
            using prof.key_averages(group_by_input_shape=True). Please note that
            shape recording might skew your profiling data. It is recommended to
            use separate runs with and without shape recording to validate the timing.
            Most likely the skew will be negligible for bottom most events (in a case
            of nested function calls). But for higher level functions the total
            self cpu time might be artificially increased because of the shape
            collection.

        with_flops (bool, optional): If with_flops is set, the profiler will estimate
            the FLOPs (floating point operations) value using the operator's input shape.
            This allows one to estimate the hardware performance. Currently,
            this option only works for the matrix multiplication and 2D convolution operators.

        profile_memory (bool, optional): track tensor memory allocation/deallocation.

        with_stack (bool, optional): record source information (file and line number) for the ops.

        with_modules (bool): record module hierarchy (including function names)
            corresponding to the callstack of the op. e.g. If module A's forward call's
            module B's forward which contains an aten::add op,
            then aten::add's module hierarchy is A.B
            Note that this support exist, at the moment, only for TorchScript models
            and not eager mode models.

        use_kineto (bool, optional): experimental, enable profiling with Kineto profiler.

        use_cpu (bool, optional): profile CPU events; setting to ``False`` requires
            ``use_kineto=True`` and can be used to lower the overhead for GPU-only profiling.

        experimental_config (_ExperimentalConfig) : A set of experimental options
            used by profiler libraries like Kineto. Note, backward compatibility is not guaranteed.


    .. warning:
        Enabling memory profiling or source attribution incurs additional profiler
        overhead

    .. warning:
        This context managers should not be called recursively, i.e. no nested
        instances are allowed

    .. warning:
        Due to some CUDA multiprocessing limitations (multiprocessing-cuda-note_),
        one cannot use the profiler with ``use_cuda = True`` to benchmark
        DataLoaders with ``num_workers > 0``. If you wish to benchmark data loading,
        please use ``use_cuda = False`` or ``num_workers = 0``.

    Example:
        >>> # xdoctest: +SKIP
        >>> # xdoctest: +REQUIRES(env:TORCH_DOCTEST_AUTOGRAD_PROFILER)
        >>> x = torch.randn((1, 1), requires_grad=True)
        >>> with torch.autograd.profiler.profile() as prof:
        >>>     for _ in range(100):  # any normal python code, really!
        >>>         y = x ** 2
        >>>         y.backward()
        >>> # NOTE: some columns were removed for brevity
        >>> print(prof.key_averages().table(sort_by="self_cpu_time_total"))
        -----------------------------------  ---------------  ---------------  ---------------
        Name                                 Self CPU total   CPU time avg     Number of Calls
        -----------------------------------  ---------------  ---------------  ---------------
        mul                                  32.048ms         32.048ms         200
        pow                                  27.041ms         27.041ms         200
        PowBackward0                         9.727ms          55.483ms         100
        torch::autograd::AccumulateGrad      9.148ms          9.148ms          100
        torch::autograd::GraphRoot           691.816us        691.816us        100
        -----------------------------------  ---------------  ---------------  ---------------

    """

    def __init__(
        self,
        enabled=True,
        *,
        use_cuda=False,
        use_device=None,
        record_shapes=False,
        with_flops=False,
        profile_memory=False,
        with_stack=False,
        with_modules=False,
        use_kineto=False,
        use_cpu=True,
        use_mtia=False,
        experimental_config=None,
    ):
        self.enabled: bool = enabled
        if not self.enabled:
            return
        self.use_cuda = use_cuda
        self.use_device: Optional[str] = (
            use_device if use_device != "privateuseone" else None
        )
        self.function_events: Optional[EventList] = None
        self.entered = False
        self.record_shapes = record_shapes
        self.with_flops = with_flops
        self.record_shapes |= self.with_flops
        self.profile_memory = profile_memory
        self.with_stack = with_stack
        self.with_modules = with_modules
        self.use_cpu = use_cpu
        self.use_mtia = use_mtia
        if experimental_config is None:
            experimental_config = _ExperimentalConfig()
        self.experimental_config = experimental_config
        self.kineto_results: Optional[_ProfilerResult] = None
        self.profiling_start_time_ns = 0
        self.profiling_end_time_ns = 0
        self._stats = _ProfilerStats()

        if not self.use_cpu:
            assert (
                use_kineto
            ), "Device-only events supported only with Kineto (use_kineto=True)"

        if self.use_device == "cuda":
            self.use_device = None
            self.use_cuda = True

        if self.use_device and self.use_device != _get_privateuse1_backend_name():
            warn(f"{self.use_device} doesn't support profile.")
            self.use_device = None

        if self.use_cuda and not torch.cuda.is_available():
            warn("CUDA is not available, disabling CUDA profiling")
            self.use_cuda = False

        self.kineto_activities = set()
        if self.use_cpu:
            self.kineto_activities.add(ProfilerActivity.CPU)
        if self.use_mtia:
            self.kineto_activities.add(ProfilerActivity.MTIA)

        self.profiler_kind = ProfilerState.KINETO
        if self.use_cuda:
            if not use_kineto or ProfilerActivity.CUDA not in _supported_activities():
                assert self.use_cpu, "Legacy CUDA profiling requires use_cpu=True"
                self.profiler_kind = ProfilerState.KINETO_GPU_FALLBACK
            else:
                self.kineto_activities.add(ProfilerActivity.CUDA)

        if self.use_device:
            if (
                not use_kineto
                or ProfilerActivity.PrivateUse1 not in _supported_activities()
            ):
                assert (
                    self.use_cpu
                ), "Legacy custombackend profiling requires use_cpu=True"
                self.profiler_kind = ProfilerState.KINETO_PRIVATEUSE1_FALLBACK
            else:
                self.kineto_activities.add(ProfilerActivity.PrivateUse1)

        assert (
            len(self.kineto_activities) > 0
        ), "No activities specified for the profiler"

    def config(self):
        return ProfilerConfig(
            self.profiler_kind,
            self.record_shapes,
            self.profile_memory,
            self.with_stack,
            self.with_flops,
            self.with_modules,
            self.experimental_config,
        )

    def __enter__(self):
        if not self.enabled:
            return
        if self.entered:
            raise RuntimeError("Profiler context manager is not reentrant")
        self._prepare_trace()
        self._start_trace()
        return self

    def _prepare_trace(self):
        self.entered = True
        t0 = perf_counter_ns()
        _prepare_profiler(self.config(), self.kineto_activities)
        t1 = perf_counter_ns()
        self._stats.profiler_prepare_call_duration_us = int((t1 - t0) / 1000)

    def _start_trace(self):
        self.entered = True
        _run_on_profiler_start()
        t0 = perf_counter_ns()
        _enable_profiler(self.config(), self.kineto_activities)
        t1 = perf_counter_ns()
        self._stats.profiler_enable_call_duration_us = int((t1 - t0) / 1000)
        self.profiling_start_time_ns = t1

    def __exit__(self, exc_type, exc_val, exc_tb):
        if not self.enabled:
            return
        if self.use_cuda:
            torch.cuda.synchronize()
<<<<<<< HEAD
        if self.use_device and hasattr(torch, self.use_device):
            privateuse1_module = getattr(torch, self.use_device)
            if hasattr(privateuse1_module, "synchronize"):
                privateuse1_module.synchronize()
=======

        t0 = perf_counter_ns()
>>>>>>> 6fa72480
        self.kineto_results = _disable_profiler()
        t1 = perf_counter_ns()
        self._stats.profiler_disable_call_duration_us = int((t1 - t0) / 1000)
        self.profiling_end_time_ns = t0

        _run_on_profiler_stop()
        t0 = perf_counter_ns()
        parsed_results = self._parse_kineto_results(self.kineto_results)
        t1 = perf_counter_ns()
        self._stats.parse_kineto_call_duration_us = int((t1 - t0) / 1000)

        self.function_events = EventList(
            parsed_results,
            use_cuda=self.use_cuda,
            use_device=self.use_device,
            profile_memory=self.profile_memory,
            with_flops=self.with_flops,
        )
        t0 = perf_counter_ns()
        self.function_events._build_tree()
        t1 = perf_counter_ns()
        self._stats.function_events_build_tree_call_duration_us = int((t1 - t0) / 1000)

        self._stats.number_of_events = len(self.function_events)
        self._stats.profiling_window_duration_sec = (
            (self.profiling_end_time_ns - self.profiling_start_time_ns) * 1.0 / 1e9
        )
        return False

    def __repr__(self):
        if self.function_events is None:
            return "<unfinished torch.autograd.profile>"
        return repr(self.function_events)

    def __str__(self):
        if self.function_events is None:
            return "<unfinished torch.autograd.profile>"
        return str(self.function_events)

    def _check_finish(self):
        if self.function_events is None:
            raise RuntimeError("Profiler didn't finish running")

    def table(
        self,
        sort_by=None,
        row_limit=100,
        max_src_column_width=75,
        max_name_column_width=55,
        max_shapes_column_width=80,
        header=None,
        top_level_events_only=False,
    ):
        self._check_finish()
        assert self.function_events is not None
        return self.function_events.table(
            sort_by=sort_by,
            row_limit=row_limit,
            max_src_column_width=max_src_column_width,
            max_name_column_width=max_name_column_width,
            max_shapes_column_width=max_shapes_column_width,
            header=header,
            top_level_events_only=top_level_events_only,
        )

    table.__doc__ = EventList.table.__doc__

    def export_chrome_trace(self, path):
        self._check_finish()
        if kineto_available():
            self.kineto_results.save(path)  # type: ignore[union-attr]
        else:
            return self.function_events.export_chrome_trace(path)  # type: ignore[union-attr]

    export_chrome_trace.__doc__ = EventList.export_chrome_trace.__doc__

    def export_stacks(self, path: str, metric: str = "self_cpu_time_total"):
        self._check_finish()
        assert self.function_events is not None, "Expected profiling results"
        assert self.with_stack, "export_stacks() requires with_stack=True"
        return self.function_events.export_stacks(path, metric)

    def key_averages(self, group_by_input_shape=False, group_by_stack_n=0):
        self._check_finish()
        assert self.function_events is not None, "Expected profiling results"
        return self.function_events.key_averages(group_by_input_shape, group_by_stack_n)

    key_averages.__doc__ = EventList.key_averages.__doc__

    def total_average(self):
        self._check_finish()
        assert self.function_events is not None, "Expected profiling results"
        return self.function_events.total_average()

    total_average.__doc__ = EventList.total_average.__doc__

    @property
    def self_cpu_time_total(self):
        """Returns total time spent on CPU.

        The total time is a sum of all self times across all the events.
        """
        self._check_finish()
        assert self.function_events is not None
        return self.function_events.self_cpu_time_total

    def _parse_kineto_results(self, result: _ProfilerResult):
        # result.events() has most of the events - PyTorch op-level and device-level events

        trace_start_us = result.trace_start_us()
        mem_records = [
            [evt, False] for evt in result.events() if evt.name() == MEMORY_EVENT_NAME
        ]
        oom_records = [
            evt for evt in result.events() if evt.name() == OUT_OF_MEMORY_EVENT_NAME
        ]
        mem_records_acc = MemRecordsAcc(mem_records)

        def _cpu_memory_usage(mem_record):
            return (
                mem_record.nbytes()
                if mem_record.device_type()
                in [DeviceType.CPU, DeviceType.MKLDNN, DeviceType.IDEEP]
                else 0
            )

        def _cuda_memory_usage(mem_record):
            return (
                mem_record.nbytes()
                if mem_record.device_type() in [DeviceType.CUDA, DeviceType.HIP]
                else 0
            )

        def _privateuse1_memory_usage(mem_record):
            return (
                mem_record.nbytes()
                if mem_record.device_type() in [DeviceType.PrivateUse1]
                else 0
            )

        # Create and return FunctionEvent list
        function_events = []
        device_corr_map: Dict[int, List[FunctionEvent]] = {}
        max_evt_id = 0
        for kineto_event in result.events():
            if _filter_name(kineto_event.name()):
                continue
            rel_start_us = kineto_event.start_us() - trace_start_us
            rel_end_us = rel_start_us + kineto_event.duration_us()
            abs_end_us = kineto_event.start_us() + kineto_event.duration_us()

            cpu_memory_usage = 0
            cuda_memory_usage = 0
            privateuse1_memory_usage = 0
            if kineto_event.device_type() == DeviceType.CPU:
                # find the corresponding memory allocation events
                for mem_record in mem_records_acc.in_interval(
                    kineto_event.start_us(), abs_end_us
                ):
                    cpu_memory_usage += _cpu_memory_usage(mem_record[0])
                    cuda_memory_usage += _cuda_memory_usage(mem_record[0])
                    privateuse1_memory_usage += _privateuse1_memory_usage(mem_record[0])
                    mem_record[1] = True

            is_async = kineto_event.is_async() or (
                kineto_event.start_thread_id() != kineto_event.end_thread_id()
            )

            fe = FunctionEvent(
                id=kineto_event.correlation_id(),
                name=_rewrite_name(name=kineto_event.name(), with_wildcard=True),
                trace_name=_rewrite_name(name=kineto_event.name(), with_wildcard=False),
                thread=kineto_event.start_thread_id(),
                start_us=rel_start_us,
                end_us=rel_end_us,
                fwd_thread=kineto_event.fwd_thread_id(),
                input_shapes=kineto_event.shapes(),
                concrete_inputs=kineto_event.concrete_inputs(),
                stack=[
                    entry
                    for entry in kineto_event.stack()
                    if _filter_stack_entry(entry)
                ],
                scope=kineto_event.scope(),
                use_device=self.use_device,
                cpu_memory_usage=cpu_memory_usage,
                cuda_memory_usage=cuda_memory_usage,
                privateuse1_memory_usage=privateuse1_memory_usage,
                is_async=is_async,
                sequence_nr=kineto_event.sequence_nr(),
                device_type=kineto_event.device_type(),
                device_index=kineto_event.device_index(),
                device_resource_id=kineto_event.device_resource_id(),
                flops=kineto_event.flops(),
            )
            max_evt_id = max(max_evt_id, fe.id)
            if fe.device_type == DeviceType.CPU and not fe.is_async:
                if self.use_device:
                    privateuse1_time = kineto_event.privateuse1_elapsed_us()
                    if privateuse1_time > 0:
                        fe.append_kernel(fe.name, fe.device_index, privateuse1_time)
                        fe.is_legacy = True
                else:
                    # Check if we have CUDA time as a fallback
                    cuda_time = kineto_event.cuda_elapsed_us()
                    if cuda_time > 0:
                        fe.append_kernel(fe.name, fe.device_index, cuda_time)
                        fe.is_legacy = True
            function_events.append(fe)
            corr_id = kineto_event.linked_correlation_id()
            if corr_id > 0:
                if corr_id not in device_corr_map:
                    device_corr_map[corr_id] = []
                device_corr_map[corr_id].append(fe)

        # associate CUDA kernels and CUDA runtime (CPU) with CPU events
        for fe in function_events:
            if (
                fe.device_type == DeviceType.CPU
                and not fe.is_async
                and fe.id in device_corr_map
            ):
                for f_evt in device_corr_map[fe.id]:
                    if (
                        f_evt.device_type == DeviceType.CUDA
                        or f_evt.device_type == DeviceType.PrivateUse1
                    ):
                        fe.append_kernel(
                            f_evt.name,
                            f_evt.device_index,
                            f_evt.time_range.end - f_evt.time_range.start,
                        )
                    elif f_evt.device_type == DeviceType.CPU:
                        # make sure that 'thread' of a CPU Kineto (e.g. CUDA Runtime) event is associated
                        # with the 'thread' of the corresponding linked PyTorch event to properly track
                        # parents and children
                        f_evt.thread = fe.thread

        def createFunctionEventForMemoryEvents(evt):
            rel_start_us = evt.start_us() - trace_start_us
            fe = FunctionEvent(
                id=max_evt_id,
                name=evt.name(),
                trace_name=None,  # not outputting in the trace
                thread=evt.start_thread_id(),
                start_us=rel_start_us,
                end_us=rel_start_us,  # no duration
                fwd_thread=evt.start_thread_id(),
                input_shapes=[],
                stack=[],
                scope=0,  # RecordScope::FUNCTION
                use_device=self.use_device,
                cpu_memory_usage=_cpu_memory_usage(evt),
                cuda_memory_usage=_cuda_memory_usage(evt),
                privateuse1_memory_usage=_privateuse1_memory_usage(evt),
                is_async=False,
                sequence_nr=-1,
                device_type=DeviceType.CPU,
                device_index=0,
            )
            return fe

        # output top-level memory events
        for mem_record in mem_records:
            if not mem_record[1]:
                max_evt_id += 1
                fe = createFunctionEventForMemoryEvents(mem_record[0])
                function_events.append(fe)

        for oom_record in oom_records:
            max_evt_id += 1
            fe = createFunctionEventForMemoryEvents(oom_record)
            function_events.append(fe)

        function_events.sort(
            key=lambda evt: [evt.time_range.start, -evt.time_range.end]
        )
        return function_events


class record_function(_ContextDecorator):
    """Context manager/function decorator that adds a label to a code block/function when running autograd profiler.

    It is useful when tracing the code profile.

    Args:
        name (str): Label assigned to the block of code.
        node_id (int): ID of node, for distributed profiling. Unset in
        non-distributed cases.

    Example:
        >>> # xdoctest: +REQUIRES(env:TORCH_DOCTEST_AUTOGRAD_PROFILER)
        >>> x = torch.randn((1, 1), requires_grad=True)
        >>> with torch.autograd.profiler.profile() as prof:
        ...     y = x ** 2
        ...     with torch.autograd.profiler.record_function("label-z"): # label the block
        ...         z = y ** 3
        ...     y.backward()
        ...
        >>> # xdoctest: +IGNORE_WANT
        >>> # NOTE: some columns were removed for brevity
        >>> print(prof.key_averages().table(sort_by="self_cpu_time_total"))
        -----------------------------------  ---------------  ---------------  ---------------
        Name                                 Self CPU total %  CPU time avg     Number of Calls
        -----------------------------------  ---------------  ---------------  ---------------
        pow                                  60.77%           47.470us         3
        mul                                  21.73%           25.465us         2
        PowBackward0                         12.03%           121.891us        1
        torch::autograd::AccumulateGrad      2.70%            6.324us          1
        label-z                              2.13%            12.421us         1
        torch::autograd::GraphRoot           0.64%            1.503us          1
        -----------------------------------  ---------------  ---------------  ---------------
        Self CPU time total: 234.344us
        CUDA time total: 0.000us

    """

    def __init__(self, name: str, args: Optional[str] = None):
        self.name: str = name
        self.args: Optional[str] = args
        # Whether or not we should run record function's end callbacks when exiting.
        self.run_callbacks_on_exit: bool = True
        # TODO: TorchScript ignores standard type annotation here
        # self.record: Optional["torch.classes.profiler._RecordFunction"] = None
        self.record = torch.jit.annotate(
            Optional["torch.classes.profiler._RecordFunction"], None
        )

    def __enter__(self):
        self.record = torch.ops.profiler._record_function_enter_new(
            self.name, self.args
        )
        return self

    def __exit__(self, exc_type: Any, exc_value: Any, traceback: Any):
        if not self.run_callbacks_on_exit:
            return

        # Local variable is needed by TorchScript to refine Optional[T] to T
        record = self.record
        assert record is not None

        # TODO: Too slow with __torch_function__ handling enabled
        # See https://github.com/pytorch/pytorch/issues/76410
        if not torch.jit.is_scripting():
            with torch._C.DisableTorchFunctionSubclass():
                torch.ops.profiler._record_function_exit._RecordFunction(record)
        else:
            torch.ops.profiler._record_function_exit(record)

    def _call_end_callbacks_on_future(self, fut: Future[Any]) -> Future[Any]:
        """Use for profiling async calls that return a future.

        Calling this function will extend recording beyond this scope, until the future is
        satisfied. It is useful for profiling the end to end time of asynchronous calls.
        This function should only be called once to attach the callback onto the future, and
        will throw if called multiple times.

        Args:
            fut: (torch._C.Future): future for which to schedule
            callback for.

        Returns:
            A future that completes with the value of the passed in future when
            the profiling callbacks have ran.

        """
        # Throw if we have already attached a callback onto the future.
        if not self.run_callbacks_on_exit:
            raise RuntimeError("_call_end_callbacks_on_future can only be called once.")

        # We are scheduling to run this RecordFunction's end callbacks when the
        # passed in future completes, so don't run end callbacks on exit.
        self.run_callbacks_on_exit = False

        # Local variable is needed by TorchScript to refine Optional[T] to T
        record = self.record
        assert record is not None

        # TODO: Too slow with __torch_function__ handling enabled
        # See https://github.com/pytorch/pytorch/issues/76410
        if not torch.jit.is_scripting():
            with torch._C.DisableTorchFunctionSubclass():
                profiled_future = (
                    torch.ops.profiler._call_end_callbacks_on_jit_fut._RecordFunction(
                        record, fut
                    )
                )
        else:
            profiled_future = torch.ops.profiler._call_end_callbacks_on_jit_fut(
                record, fut
            )
        return profiled_future


class emit_itt:
    """Context manager that makes every autograd operation emit an ITT range.

    It is useful when running the program under Intel(R) VTune Profiler::

        vtune <--vtune-flags> <regular command here>

    The Instrumentation and Tracing Technology (ITT) API enables your application to generate and
    control the collection of trace data during its execution across different Intel tools.
    This context manager is to annotate Intel(R) VTune Profiling trace. With help of this context manager,
    you will be able to see labled ranges in Intel(R) VTune Profiler GUI.

    .. warning:
        This context manager should not be called recursively, i.e. at most one
        instance should be enabled at any given time.

    Args:
        enabled (bool, optional): Setting ``enabled=False`` makes this context manager a no-op.
            Default: ``True``.
        record_shapes (bool, optional): If ``record_shapes=True``, the itt range wrapping
            each autograd op will append information about the sizes of Tensor arguments received
            by that op, in the following format:
            ``[[arg0.size(0), arg0.size(1), ...], [arg1.size(0), arg1.size(1), ...], ...]``
            Non-tensor arguments will be represented by ``[]``.
            Arguments will be listed in the order they are received by the backend op.
            Please note that this order may not match the order in which those arguments were passed
            on the Python side.  Also note that shape recording may increase the overhead of itt range creation.
            Default: ``False``

    Example:
        >>> # xdoctest: +SKIP("Undefined variables")
        >>> # xdoctest: +REQUIRES(env:TORCH_DOCTEST_AUTOGRAD_PROFILER)
        >>> with torch.autograd.profiler.emit_itt():
        ...     model(x)

    """

    def __init__(self, enabled=True, record_shapes=False):
        self.enabled = enabled
        self.entered = False
        self.record_shapes = record_shapes

    def __enter__(self):
        if not self.enabled:
            return
        if self.entered:
            raise RuntimeError("ITT annotation context manager is not reentrant")
        self.entered = True
        _run_on_profiler_start()
        _enable_profiler(
            ProfilerConfig(
                ProfilerState.ITT,
                self.record_shapes,
                False,
                False,
                False,
                False,
                _ExperimentalConfig(),
            ),
            set(),
        )
        return self

    def __exit__(self, exc_type, exc_val, exc_tb):
        if not self.enabled:
            return
        _disable_profiler()
        _run_on_profiler_stop()
        return False


class emit_nvtx:
    """Context manager that makes every autograd operation emit an NVTX range.

    It is useful when running the program under nvprof::

        nvprof --profile-from-start off -o trace_name.prof -- <regular command here>

    Unfortunately, there's no way to force nvprof to flush the data it collected
    to disk, so for CUDA profiling one has to use this context manager to annotate
    nvprof traces and wait for the process to exit before inspecting them.
    Then, either NVIDIA Visual Profiler (nvvp) can be used to visualize the timeline, or
    :func:`torch.autograd.profiler.load_nvprof` can load the results for inspection
    e.g. in Python REPL.

    .. warning:
        This context manager should not be called recursively, i.e. at most one
        instance should be enabled at any given time.

    Args:
        enabled (bool, optional): Setting ``enabled=False`` makes this context manager a no-op.
            Default: ``True``.
        record_shapes (bool, optional): If ``record_shapes=True``, the nvtx range wrapping
            each autograd op will append information about the sizes of Tensor arguments received
            by that op, in the following format:
            ``[[arg0.size(0), arg0.size(1), ...], [arg1.size(0), arg1.size(1), ...], ...]``
            Non-tensor arguments will be represented by ``[]``.
            Arguments will be listed in the order they are received by the backend op.
            Please note that this order may not match the order in which those arguments were passed
            on the Python side.  Also note that shape recording may increase the overhead of nvtx range creation.
            Default: ``False``

    Example:
        >>> # xdoctest: +SKIP("undefined variables")
        >>> # xdoctest: +REQUIRES(env:TORCH_DOCTEST_AUTOGRAD_PROFILER)
        >>> with torch.cuda.profiler.profile():
        ...     model(x)  # Warmup CUDA memory allocator and profiler
        ...     with torch.autograd.profiler.emit_nvtx():
        ...         model(x)

    **Forward-backward correlation**

    When viewing a profile created using :class:`emit_nvtx` in the Nvidia Visual Profiler,
    correlating each backward-pass op with the corresponding forward-pass op can be difficult.
    To ease this task, :class:`emit_nvtx` appends sequence number information to the ranges it
    generates.

    During the forward pass, each function range is decorated with ``seq=<N>``.  ``seq`` is a running
    counter, incremented each time a new backward Function object is created and stashed for backward.
    Thus, the ``seq=<N>`` annotation associated with each forward function range tells you that
    if a backward Function object is created by this forward function,
    the backward object will receive sequence number N.
    During the backward pass, the top-level range wrapping each C++ backward Function's
    ``apply()`` call is decorated with ``stashed seq=<M>``.  ``M`` is the sequence number that
    the backward object was created with.  By comparing ``stashed seq`` numbers in backward with ``seq``
    numbers in forward, you can track down which forward op created each backward Function.

    Any functions executed during the backward pass are also decorated with ``seq=<N>``.  During
    default backward (with ``create_graph=False``) this information is irrelevant, and in fact,
    ``N`` may simply be 0 for all such functions.  Only the top-level ranges associated with
    backward Function objects' ``apply()`` methods are useful, as a way to correlate these Function
    objects with the earlier forward pass.

    **Double-backward**

    If, on the other hand, a backward pass with ``create_graph=True`` is underway (in other words,
    if you are setting up for a double-backward), each function's execution during backward
    is given a nonzero, useful ``seq=<N>``.  Those functions may themselves create Function objects
    to be executed later during double-backward, just as the original functions in the forward pass did.
    The relationship between backward and double-backward is conceptually the same as the relationship
    between forward and backward: The functions still emit current-sequence-number-tagged ranges,
    the Function objects they create still stash those sequence numbers, and during the eventual
    double-backward, the Function objects' ``apply()`` ranges are still tagged with ``stashed seq``
    numbers, which can be compared to `seq` numbers from the backward pass.

    .. warning:
        The sequence number is thread-local, and some forward functions don't create an associated
        backward Function object (instead delegating that to sub-functions further down the call chain).
        For these reasons, the correspondence of stashed sequence numbers in
        backward Function ``apply()`` ranges with `seq` numbers in forward-pass ranges is
        not guaranteed to be 1 to 1.  The sequence numbers alone may not be enough to fully
        disambiguate which forward function created which
        backward Function object.  You may need to make a judgment based on analytic knowledge of what
        the expected correspondence should be.
    """

    def __init__(self, enabled=True, record_shapes=False):
        self.enabled = enabled
        self.entered = False
        self.record_shapes = record_shapes

    def __enter__(self):
        if not self.enabled:
            return
        if self.entered:
            raise RuntimeError("NVTX annotation context manager is not reentrant")
        self.entered = True
        torch.cuda.synchronize()
        _run_on_profiler_start()
        _enable_profiler(
            ProfilerConfig(
                ProfilerState.NVTX,
                self.record_shapes,
                False,
                False,
                False,
                False,
                _ExperimentalConfig(),
            ),
            set(),
        )
        return self

    def __exit__(self, exc_type, exc_val, exc_tb):
        if not self.enabled:
            return
        torch.cuda.synchronize()
        _disable_profiler()
        _run_on_profiler_stop()
        return False


def load_nvprof(path):
    """Open an nvprof trace file and parses autograd annotations.

    Args:
        path (str): path to nvprof trace
    """
    return EventList(parse_nvprof_trace(path))


class EnforceUnique:
    """Raises an error if a key is seen more than once."""

    def __init__(self):
        self.seen = set()

    def see(self, *key):
        r"""
        Observe a key and raise an error if it is seen multiple times.
        """
        if key in self.seen:
            raise RuntimeError("duplicate key: " + str(key))
        self.seen.add(key)


def parse_nvprof_trace(path):
    import sqlite3

    conn = sqlite3.connect(path)
    conn.row_factory = sqlite3.Row

    # Parse strings table
    strings = {}
    for r in conn.execute("SELECT _id_ as id, value FROM StringTable"):
        strings[r["id"]] = torch._C._demangle(r["value"])

    # First, find all functions and create FunctionEvents for them
    marker_query = """
    SELECT
        start.id AS marker_id, start.name, start.timestamp AS start_time, end.timestamp AS end_time
    FROM
        CUPTI_ACTIVITY_KIND_MARKER AS start INNER JOIN CUPTI_ACTIVITY_KIND_MARKER AS end
        ON start.id = end.id
    WHERE
        start.name != 0 AND end.name = 0
    """
    functions = []
    functions_map = {}
    unique = EnforceUnique()
    for row in conn.execute(marker_query):
        unique.see(row["marker_id"])
        evt = FunctionEvent(
            id=row["marker_id"],
            node_id=0,  # missing a node_id when calling FunctionEvent. This is just to ensure
            # that pytorch doesn't crash when creating a FunctionEvent() object
            name=strings[row["name"]],
            start_us=row["start_time"],
            end_us=row["end_time"],
            thread=0,
        )  # TODO: find in sqlite database
        functions.append(evt)
        functions_map[evt.id] = evt

    # Now, correlate all kernels with FunctionEvents
    kernel_query = """
    SELECT
        start.id AS marker_id, start.name, start.timestamp, end.timestamp,
        runtime._id_ AS runtime_id, runtime.cbid, runtime.start AS runtime_start, runtime.end AS runtime_end,
        kernel.start AS kernel_start, kernel.end AS kernel_end, kernel.name AS kernel_name
    FROM
        CUPTI_ACTIVITY_KIND_MARKER AS start
        INNER JOIN CUPTI_ACTIVITY_KIND_MARKER AS end
            ON start.id = end.id
        INNER JOIN CUPTI_ACTIVITY_KIND_RUNTIME as runtime
            ON (start.timestamp < runtime.start AND runtime.end < end.timestamp)
        INNER JOIN CUPTI_ACTIVITY_KIND_CONCURRENT_KERNEL AS kernel
            ON kernel.correlationId = runtime.correlationId
    """
    unique = EnforceUnique()
    for row in conn.execute(kernel_query):
        unique.see(row["marker_id"], row["runtime_id"])
        # 211 is cudaKernelLaunch for cuda >= 9.2
        assert row["cbid"] == 211
        evt = functions_map[row["marker_id"]]
        evt.append_kernel(
            row["kernel_name"], 0, row["kernel_end"] - row["kernel_start"]
        )

    functions.sort(key=lambda evt: evt.time_range.start)
    return functions


class KinetoStepTracker:
    """Provides an abstraction for incrementing the step count globally.

    Previously, we only had one place to mark that a step() has occurred
    in the program via pytorch profiler step(). We will now add step hooks
    in the Optimizer class https://github.com/pytorch/pytorch/issues/88446

    - This could mean programs that already call profiler.step() every
      iteration can end up double incrementing step count.
    - If a model uses multiple optimizers we can also have double or more
      counting of the step.

    We fix this by adding a layer of abstraction before calling step()
    to the kineto library. The idea is to maintain steps per requester in a dict:

    .. code-block::

        {
           "ProfilerStep": 100,  # triggered by profiler step() call
           "Optimizer1Step": 100,   # Optimizer 1 or 2 are just examples, could be SGD, Adam etc
           "Optimizer2Step": 100,
        }

    To figure out the global step count just take the max of dict values (100).

    If one of the count increments the max will go up.

    .. code-block::

        {
           "ProfilerStep": 100,
           "Optimizer1Step": 101,   # Optimizer1 got incremented first say
           "Optimizer2Step": 100,
        }

    Then global step count is 101
    We only call the kineto step() function when global count increments.

    NOTE: Please do not use the KinetoStepTracker in modules beside the Optimizer
    for now. The result could be incorrect increments of the step count.
    """

    _current_step = 0
    _step_dict: Dict[str, int] = defaultdict(int)

    @classmethod
    def init_step_count(cls, requester: str):
        r"""
        Initialize for a given requester.
        """
        cls._step_dict[requester] = cls._current_step

    @classmethod
    def erase_step_count(cls, requester: str) -> bool:
        r"""
        Remove a given requester.
        """
        return cls._step_dict.pop(requester, None) is not None

    @classmethod
    def increment_step(cls, requester: str) -> int:
        """Increments the step count for the requester.

        Additionally if the max over all step counts has incremented then
        trigger the _kineto_step() returns global step count
        """
        if requester not in cls._step_dict:
            cls.init_step_count(requester)
        cls._step_dict[requester] += 1

        new_step = max(cls._step_dict.values())
        if new_step > cls._current_step:
            delta = new_step - cls._current_step
            if delta > 1:
                warn(
                    "Profiler step count has increased more than 1 - "
                    f"current_step = {cls._current_step} step dict =  {cls._step_dict}"
                )
            for _ in range(0, delta):
                _kineto_step()
            cls._current_step = new_step
        return cls._current_step

    @classmethod
    def current_step(cls) -> int:
        r"""
        Get the latest step for any requester
        """
        return cls._current_step<|MERGE_RESOLUTION|>--- conflicted
+++ resolved
@@ -316,15 +316,12 @@
             return
         if self.use_cuda:
             torch.cuda.synchronize()
-<<<<<<< HEAD
-        if self.use_device and hasattr(torch, self.use_device):
+        elif self.use_device and hasattr(torch, self.use_device):
             privateuse1_module = getattr(torch, self.use_device)
             if hasattr(privateuse1_module, "synchronize"):
                 privateuse1_module.synchronize()
-=======
 
         t0 = perf_counter_ns()
->>>>>>> 6fa72480
         self.kineto_results = _disable_profiler()
         t1 = perf_counter_ns()
         self._stats.profiler_disable_call_duration_us = int((t1 - t0) / 1000)
