import torch
from torch import Tensor, _TypedStorage

import torch._prims.utils as utils
from torch._prims.utils import (
    check,
    TensorLike,
    TensorLikeType,
    ShapeType,
    getnvFuserDtype,
    DimsType,
    DimsSequenceType,
    StrideType,
    Number,
    NumberType,
    TensorMeta,
)
from torch.overrides import has_torch_function, handle_torch_function
import torch.library
from torch.utils._pytree import tree_map, tree_flatten, tree_unflatten
from torch._subclasses.fake_tensor import FakeTensor

import contextlib
from typing import Sequence, Optional, Union, Callable, List, Tuple, Any, Type
from functools import reduce, partial
from enum import Enum
import operator
import math

prim = torch.library.Library("prims", "DEF")
prim_impl = torch.library.Library("prims", "IMPL", "CompositeExplicitAutograd")
prim_autograd_impl = torch.library.Library("prims", "IMPL", "Autograd")
prim_meta_impl = torch.library.Library("prims", "IMPL", "Meta")

# Experimental module containing prototype "primitive" operations.

__all__ = [
    #
    # Common datastructures and helpers
    #
    "RETURN_TYPE",
    #
    # Elementwise unary prims
    #
    "abs",
    "acos",
    "acosh",
    "asin",
    "asinh",
    "atan",
    "atanh",
    "cos",
    "cosh",
    "bessel_i0",
    "bessel_i0e",
    "bessel_i1",
    "bessel_i1e",
    "bitwise_not",
    "cbrt",
    "ceil",
    "digamma",
    "erf",
    "erf_inv",
    "erfc",
    "exp",
    "expm1",
    "exp2",
    "fill",
    "floor",
    "isfinite",
    "is_infinite",
    "lgamma",
    "log",
    "log1p",
    "log2",
    "log10",
    "neg",
    "reciprocal",
    "round",
    "sign",
    "signbit",
    "sin",
    "sinh",
    "sqrt",
    "tan",
    "tanh",
    "trunc",
    #
    # Elementwise binary prims
    #
    "add",
    "atan2",
    "bitwise_and",
    "bitwise_or",
    "bitwise_xor",
    # 'complex',  # needs custom meta
    "div",
    "eq",
    "fmax",
    "fmin",
    "fmod",
    "gcd",
    "ge",
    "gt",
    "igamma",
    "igammac",
    "le",
    "lt",
    "maximum",
    "minimum",
    "mul",
    "ne",
    "nextafter",
    "pow",
    "remainder",
    "rsqrt",
    "shift_left",
    "shift_right_arithmetic",
    "shift_right_logical",  # not implemented
    "sub",
    "zeta",
    #
    # View prims
    #
    "as_strided",
    "broadcast_in_dim",
    "collapse_view",
    "expand_dims",
    "slice",
    "slice_in_dim",  # implemented using slice -- make this a ref?
    "split_dim",
    "squeeze",
    "transpose",
    "view_of",
    #
    # Shape prims
    #
    "collapse",
    "cat",
    "reshape",
    "rev",
    #
    # Conditional prims
    #
    "where",
    #
    # Data conversion and movement prims
    #
    "clone",
    "convert_element_type",
    "device_put",
    "item",
    "maximum_value",
    "minimum_value",
    "to_dtype",
    #
    # Inplace prims
    #
    "copy_to",
    "resize",
    # "_set",  # Commented out, see note below
    #
    # Reduction prims
    #
    "amax",
    "amin",
    "prod",
    "sum",
    "var",
    #
    # Tensor Creation Prims
    #
    "empty_strided",
    "scalar_tensor",
    #
    # Linear algebra (linalg) Prims
    #
    "svd",
    #
    # Randomness Prims
    #
    "uniform",
]

#
# Common datastructures and helpers
#

_nvfuser_unary_ops = {
    "abs",
    "acos",
    "asin",
    "atan",
    "atanh",
    "cos",
    "cosh",
    "bitwise_not",
    "ceil",
    "erf",
    "erfc",
    "exp",
    "expm1",
    "floor",
    "isfinite",
    "lgamma",
    "log",
    "log1p",
    "log2",
    "log10",
    "reciprocal",
    "neg",
    "round",
    "rsqrt",
    "sin",
    "sinh",
    "sqrt",
    "tan",
    "tanh",
}


def _assert_nvfuser_op_exists(fname: str):
    try:
        from torch._C._nvfuser import FusionDefinition as fd  # type: ignore[import]

        assert getattr(fd.Ops, fname)
    except ImportError:
        # Not all PyTorch builds have nvfuser
        pass


for fname in _nvfuser_unary_ops:
    exec(
        f"""
# Ensure that the nvfuser implementation exists
_assert_nvfuser_op_exists("{fname}")

def _{fname}_nvfuser(fd: Any, a: TensorLikeType):
    return fd.Ops.{fname}(a)  # type: ignore[attr-defined]
"""
    )

_nvfuser_binary_ops = {
    "add",
    "atan2",
    "bitwise_and",
    "bitwise_or",
    "bitwise_xor",
    "div",
    "eq",
    "fmod",
    "ge",
    "gt",
    "le",
    "lt",
    "mul",
    "ne",
    "pow",
    "sub",
}

for fname in _nvfuser_binary_ops:
    exec(
        f"""
# Ensure that the nvfuser implementation exists
_assert_nvfuser_op_exists("{fname}")

def _{fname}_nvfuser(fd: Any, a: TensorLikeType, b: TensorLikeType):
    return fd.Ops.{fname}(a, b)  # type: ignore[attr-defined]
"""
    )

_nvfuser_ternary_ops = {
    "where",
}

for fname in _nvfuser_ternary_ops:
    exec(
        f"""
# Ensure that the nvfuser implementation exists
_assert_nvfuser_op_exists("{fname}")

def _{fname}_nvfuser(fd: Any, a: TensorLikeType, b: TensorLikeType, c: TensorLikeType):
    return fd.Ops.{fname}(a, b, c)  # type: ignore[attr-defined]
"""
    )

# Describes the return type of the primitive:
#
#   - NEW, a new tensor is created
#   - VIEW, a view of an input tensor is returned
#   - INPLACE, one or more input tensors is modified
#
# these descriptors are mututally exclusive and exhaustive.
class RETURN_TYPE(Enum):
    NEW = (0,)
    VIEW = (1,)
    INPLACE = (2,)


def _wrap_tensor_meta(f):
    def wrap(t):
        if (
            isinstance(t, torch.Tensor)
            and not isinstance(t, FakeTensor)
            and not t.device.type == "meta"
        ):
            return FakeTensor.from_tensor(t, utils.get_prim_fake_mode())
        else:
            return t

    def wrapper(*args, **kwargs):
        wrapped_args = tree_map(wrap, args)
        wrapped_kwargs = tree_map(wrap, kwargs)
        return f(*wrapped_args, **wrapped_kwargs)

    return wrapper


def _make_prim(
    *,
    schema: str,
    return_type: Union[RETURN_TYPE, Tuple[RETURN_TYPE, ...]],
    meta: Callable,
    impl_aten: Callable,
    impl_nvfuser: Optional[Callable] = None,
    doc: str,
):
    """
    Creates a primitive operation.

    """

    prim.define(schema)

    def _prim_impl(*args, **kwargs):
        # always run the meta function because aten implementation will
        # typically accept more inputs (e.g., it will do promotion and
        # broadcasting) which we want to reject
        meta(*args, **kwargs)
        return impl_aten(*args, **kwargs)

    # Right now prims don't support autograd (we can and should add an
    # argument that provides an implementation for backward here.)  Because we
    # don't have derivative formulas, we must setup a custom autograd function
    # that raises an error if backwards is invoked
    class BackwardsNotSupported(torch.autograd.Function):
        @staticmethod
        def forward(ctx, args_spec, *flat_args):
            args, kwargs = tree_unflatten(flat_args, args_spec)  # type: ignore[arg-type]
            g = torch._C._AutoDispatchBelowAutograd()
            try:
                return _prim(*args, **kwargs)
            finally:
                del g

        @staticmethod
        def backward(ctx, *args):
            raise RuntimeError("backwards not supported on prim")

    def _autograd_impl(*args, **kwargs):
        flat_args, args_spec = tree_flatten((args, kwargs))
        return BackwardsNotSupported.apply(args_spec, *flat_args)

    name = schema.split("(")[0]
    prim_impl.impl(name, _prim_impl)
    prim_autograd_impl.impl(name, _autograd_impl)
    prim_meta_impl.impl(name, _wrap_tensor_meta(meta))

    _prim_packet = getattr(torch.ops.prims, name)
    _prim = _prim_packet.default

    for p in (_prim_packet, _prim):
        p.__doc__ = doc
        p.impl_nvfuser = impl_nvfuser  # type: ignore[attr-defined]
        p.return_type = return_type  # type: ignore[attr-defined]

    return _prim


class ELEMENTWISE_PRIM_TYPE_PROMOTION_KIND(Enum):
    DEFAULT = (0,)
    ALWAYS_BOOL = (2,)
    COMPLEX_TO_FLOAT = (3,)


# TODO: implement dtype validation here, too, or on the corresponding refs
def _elementwise_meta(
    *args,
    type_promotion: ELEMENTWISE_PRIM_TYPE_PROMOTION_KIND,
    args_with_fixed_dtypes: Tuple[TensorLikeType, ...] = None,
) -> FakeTensor:
    """
    Meta function for elementwise operations that produce outputs in the same dtype
    as their inputs.

    Stride logic is currently incorrect.
    """

    assert len(args) > 0

    utils.check_same_dtype(*args)

    args_ = list(args)
    if args_with_fixed_dtypes is not None:
        args_.extend(args_with_fixed_dtypes)

    utils.check_same_device(*args_, allow_cpu_scalar_tensors=True)
    utils.check_same_shape(*args_, allow_cpu_scalar_tensors=True)

    strides = utils.compute_elementwise_output_strides(*args_)
    shape = utils.extract_shape(*args_, allow_cpu_scalar_tensors=True)

    # Acquires the dtype
    dtype = None
    scalar_type = None
    for arg in args:
        if isinstance(arg, TensorLike):
            if not utils.is_cpu_scalar_tensor(arg):
                dtype = arg.dtype
                break
            else:
                dtype = arg.dtype
        elif isinstance(arg, Number):
            scalar_type = type(arg)

    # Acquires the device (if it exists) or number
    device = None
    number = None
    for arg in args_:
        if isinstance(arg, TensorLike):
            device = arg.device
            break

        elif isinstance(arg, Number):
            if number is None:
                number = arg

    # NOTE: type promotion behavior here is mostly hidden from tests because
    # references will typically handle the type promotion properly even if this doesn't
    # (but getting it wrong will cause too many casts to be inserted in traces!)
    if device is not None:
        assert dtype is not None
        if type_promotion == ELEMENTWISE_PRIM_TYPE_PROMOTION_KIND.DEFAULT:
            dtype = dtype
        elif type_promotion == ELEMENTWISE_PRIM_TYPE_PROMOTION_KIND.ALWAYS_BOOL:
            dtype = torch.bool
        elif type_promotion == ELEMENTWISE_PRIM_TYPE_PROMOTION_KIND.COMPLEX_TO_FLOAT:
            if utils.is_complex_dtype(dtype):
                dtype = utils.corresponding_real_dtype(dtype)
            else:
                dtype = dtype

        return TensorMeta(device=device, shape=shape, strides=strides, dtype=dtype)

    # Number case
    # NOTE: this case is not currently exercised
    # TODO: fix number type promotion (bool, complex->float)
    return TensorMeta(number)


def _make_elementwise_unary_prim(
    name: str, *, type_promotion: ELEMENTWISE_PRIM_TYPE_PROMOTION_KIND, **kwargs
):
    """
    Creates an elementwise unary prim.
    """

    return _make_prim(
        schema=f"{name}(Tensor self) -> Tensor",
        meta=partial(_elementwise_meta, type_promotion=type_promotion),
        return_type=RETURN_TYPE.NEW,
        **kwargs,
    )


def _make_elementwise_binary_prim(
    name: str, *, type_promotion: ELEMENTWISE_PRIM_TYPE_PROMOTION_KIND, **kwargs
):
    """
    Creates an elementwise binary prim.
    """

    return _make_prim(
        schema=f"{name}(Tensor self, Tensor other) -> Tensor",
        meta=partial(_elementwise_meta, type_promotion=type_promotion),
        return_type=RETURN_TYPE.NEW,
        **kwargs,
    )


def _not_impl(*args, **kwargs):
    raise NotImplementedError


#
# Elementwise unary operations
#


abs = _make_elementwise_unary_prim(
    "abs",
    impl_aten=torch.abs,
    impl_nvfuser=_abs_nvfuser,  # type: ignore[name-defined]
    doc="",
    type_promotion=ELEMENTWISE_PRIM_TYPE_PROMOTION_KIND.COMPLEX_TO_FLOAT,
)

acos = _make_elementwise_unary_prim(
    "acos",
    impl_aten=torch.acos,
    impl_nvfuser=_acos_nvfuser,  # type: ignore[name-defined]
    doc="",
    type_promotion=ELEMENTWISE_PRIM_TYPE_PROMOTION_KIND.DEFAULT,
)

acosh = _make_elementwise_unary_prim(
    "acosh",
    impl_aten=torch.acosh,
    doc="",
    type_promotion=ELEMENTWISE_PRIM_TYPE_PROMOTION_KIND.DEFAULT,
)

asin = _make_elementwise_unary_prim(
    "asin",
    impl_aten=torch.asin,
    impl_nvfuser=_asin_nvfuser,  # type: ignore[name-defined]
    doc="",
    type_promotion=ELEMENTWISE_PRIM_TYPE_PROMOTION_KIND.DEFAULT,
)

asinh = _make_elementwise_unary_prim(
    "asinh",
    impl_aten=torch.asinh,
    doc="",
    type_promotion=ELEMENTWISE_PRIM_TYPE_PROMOTION_KIND.DEFAULT,
)

atan = _make_elementwise_unary_prim(
    "atan",
    impl_aten=torch.atan,
    impl_nvfuser=_atan_nvfuser,  # type: ignore[name-defined]
    doc="",
    type_promotion=ELEMENTWISE_PRIM_TYPE_PROMOTION_KIND.DEFAULT,
)

atanh = _make_elementwise_unary_prim(
    "atanh",
    impl_aten=torch.atanh,
    impl_nvfuser=_atanh_nvfuser,  # type: ignore[name-defined]
    doc="",
    type_promotion=ELEMENTWISE_PRIM_TYPE_PROMOTION_KIND.DEFAULT,
)

cos = _make_elementwise_unary_prim(
    "cos",
    impl_aten=torch.cos,
    impl_nvfuser=_cos_nvfuser,  # type: ignore[name-defined]
    doc="",
    type_promotion=ELEMENTWISE_PRIM_TYPE_PROMOTION_KIND.DEFAULT,
)

cosh = _make_elementwise_unary_prim(
    "cosh",
    impl_aten=torch.cosh,
    impl_nvfuser=_cosh_nvfuser,  # type: ignore[name-defined]
    doc="",
    type_promotion=ELEMENTWISE_PRIM_TYPE_PROMOTION_KIND.DEFAULT,
)

bessel_i0 = _make_elementwise_unary_prim(
    "bessel_i0",
    impl_aten=torch.i0,
    doc="",
    type_promotion=ELEMENTWISE_PRIM_TYPE_PROMOTION_KIND.DEFAULT,
)

bessel_i0e = _make_elementwise_unary_prim(
    "bessel_i0e",
    impl_aten=torch.special.i0e,
    doc="",
    type_promotion=ELEMENTWISE_PRIM_TYPE_PROMOTION_KIND.DEFAULT,
)

bessel_i1 = _make_elementwise_unary_prim(
    "bessel_i1",
    impl_aten=torch.special.i1,
    doc="",
    type_promotion=ELEMENTWISE_PRIM_TYPE_PROMOTION_KIND.DEFAULT,
)

bessel_i1e = _make_elementwise_unary_prim(
    "bessel_i1e",
    impl_aten=torch.special.i1e,
    doc="",
    type_promotion=ELEMENTWISE_PRIM_TYPE_PROMOTION_KIND.DEFAULT,
)

bitwise_not = _make_elementwise_unary_prim(
    "bitwise_not",
    impl_aten=torch.bitwise_not,
    impl_nvfuser=_bitwise_not_nvfuser,  # type: ignore[name-defined]
    doc="",
    type_promotion=ELEMENTWISE_PRIM_TYPE_PROMOTION_KIND.DEFAULT,
)


def _cbrt_aten(a: torch.Tensor):
    if a.is_complex():
        return pow(a, (1 / 3))
    else:
        return torch.where(a >= 0, pow(a, (1 / 3)), -pow(-a, 1 / 3))


cbrt = _make_elementwise_unary_prim(
    "cbrt",
    impl_aten=_cbrt_aten,
    doc="",
    type_promotion=ELEMENTWISE_PRIM_TYPE_PROMOTION_KIND.DEFAULT,
)

ceil = _make_elementwise_unary_prim(
    "ceil",
    impl_aten=torch.ceil,
    impl_nvfuser=_ceil_nvfuser,  # type: ignore[name-defined]
    doc="",
    type_promotion=ELEMENTWISE_PRIM_TYPE_PROMOTION_KIND.DEFAULT,
)

digamma = _make_elementwise_unary_prim(
    "digamma",
    impl_aten=torch.digamma,
    doc="",
    type_promotion=ELEMENTWISE_PRIM_TYPE_PROMOTION_KIND.DEFAULT,
)

erf = _make_elementwise_unary_prim(
    "erf",
    impl_aten=torch.erf,
    impl_nvfuser=_erf_nvfuser,  # type: ignore[name-defined]
    doc="",
    type_promotion=ELEMENTWISE_PRIM_TYPE_PROMOTION_KIND.DEFAULT,
)

erf_inv = _make_elementwise_unary_prim(
    "erf_inv",
    impl_aten=torch.special.erfinv,
    doc="",
    type_promotion=ELEMENTWISE_PRIM_TYPE_PROMOTION_KIND.DEFAULT,
)

erfc = _make_elementwise_unary_prim(
    "erfc",
    impl_aten=torch.special.erfc,
    impl_nvfuser=_erfc_nvfuser,  # type: ignore[name-defined]
    doc="",
    type_promotion=ELEMENTWISE_PRIM_TYPE_PROMOTION_KIND.DEFAULT,
)

exp = _make_elementwise_unary_prim(
    "exp",
    impl_aten=torch.exp,
    impl_nvfuser=_exp_nvfuser,  # type: ignore[name-defined]
    doc="",
    type_promotion=ELEMENTWISE_PRIM_TYPE_PROMOTION_KIND.DEFAULT,
)

expm1 = _make_elementwise_unary_prim(
    "expm1",
    impl_aten=torch.special.expm1,
    impl_nvfuser=_expm1_nvfuser,  # type: ignore[name-defined]
    doc="",
    type_promotion=ELEMENTWISE_PRIM_TYPE_PROMOTION_KIND.DEFAULT,
)

exp2 = _make_elementwise_unary_prim(
    "exp2",
    impl_aten=torch.special.exp2,
    doc="",
    type_promotion=ELEMENTWISE_PRIM_TYPE_PROMOTION_KIND.DEFAULT,
)


def _fill_meta(a: TensorLikeType, value: NumberType) -> TensorLikeType:
    return _elementwise_meta(
        a, type_promotion=ELEMENTWISE_PRIM_TYPE_PROMOTION_KIND.DEFAULT
    )


# See https://github.com/pytorch/pytorch/issues/77932 for out-of-place fill request
def _fill_aten(a: Tensor, value: NumberType) -> Tensor:
    t = a * False
    with torch.no_grad():
        t.fill_(value)  # type: ignore[arg-type]
    return t


# NOTE: fill uses _make_prim directly because it has a value parameter
fill = _make_prim(
    schema="fill(Tensor self, Scalar value) -> Tensor",
    return_type=RETURN_TYPE.NEW,
    meta=_fill_meta,
    impl_aten=_fill_aten,
    doc="",
)

floor = _make_elementwise_unary_prim(
    "floor",
    impl_aten=torch.floor,
    impl_nvfuser=_floor_nvfuser,  # type: ignore[name-defined]
    doc="",
    type_promotion=ELEMENTWISE_PRIM_TYPE_PROMOTION_KIND.DEFAULT,
)

isfinite = _make_elementwise_unary_prim(
    "isfinite",
    impl_aten=torch.isfinite,
    impl_nvfuser=_isfinite_nvfuser,  # type: ignore[name-defined]
    doc="",
    type_promotion=ELEMENTWISE_PRIM_TYPE_PROMOTION_KIND.ALWAYS_BOOL,
)

is_infinite = _make_elementwise_unary_prim(
    "is_infinite",
    impl_aten=torch.isinf,
    doc="",
    type_promotion=ELEMENTWISE_PRIM_TYPE_PROMOTION_KIND.ALWAYS_BOOL,
)

lgamma = _make_elementwise_unary_prim(
    "lgamma",
    impl_aten=torch.lgamma,
    impl_nvfuser=_lgamma_nvfuser,  # type: ignore[name-defined]
    doc="",
    type_promotion=ELEMENTWISE_PRIM_TYPE_PROMOTION_KIND.DEFAULT,
)

log = _make_elementwise_unary_prim(
    "log",
    impl_aten=torch.log,
    impl_nvfuser=_log_nvfuser,  # type: ignore[name-defined]
    doc="",
    type_promotion=ELEMENTWISE_PRIM_TYPE_PROMOTION_KIND.DEFAULT,
)

log1p = _make_elementwise_unary_prim(
    "log1p",
    impl_aten=torch.log1p,
    impl_nvfuser=_log1p_nvfuser,  # type: ignore[name-defined]
    doc="",
    type_promotion=ELEMENTWISE_PRIM_TYPE_PROMOTION_KIND.DEFAULT,
)

log2 = _make_elementwise_unary_prim(
    "log2",
    impl_aten=torch.log2,
    impl_nvfuser=_log2_nvfuser,  # type: ignore[name-defined]
    doc="",
    type_promotion=ELEMENTWISE_PRIM_TYPE_PROMOTION_KIND.DEFAULT,
)

log10 = _make_elementwise_unary_prim(
    "log10",
    impl_aten=torch.log10,
    impl_nvfuser=_log10_nvfuser,  # type: ignore[name-defined]
    doc="",
    type_promotion=ELEMENTWISE_PRIM_TYPE_PROMOTION_KIND.DEFAULT,
)

reciprocal = _make_elementwise_unary_prim(
    "reciprocal",
    impl_aten=torch.reciprocal,
    impl_nvfuser=_reciprocal_nvfuser,  # type: ignore[name-defined]
    doc="",
    type_promotion=ELEMENTWISE_PRIM_TYPE_PROMOTION_KIND.DEFAULT,
)

neg = _make_elementwise_unary_prim(
    "neg",
    impl_aten=torch.neg,
    impl_nvfuser=_neg_nvfuser,  # type: ignore[name-defined]
    doc="",
    type_promotion=ELEMENTWISE_PRIM_TYPE_PROMOTION_KIND.DEFAULT,
)

round = _make_elementwise_unary_prim(
    "round",
    impl_aten=torch.round,
    impl_nvfuser=_round_nvfuser,  # type: ignore[name-defined]
    doc="",
    type_promotion=ELEMENTWISE_PRIM_TYPE_PROMOTION_KIND.DEFAULT,
)

rsqrt = _make_elementwise_unary_prim(
    "rsqrt",
    impl_aten=torch.rsqrt,
    impl_nvfuser=_rsqrt_nvfuser,  # type: ignore[name-defined]
    doc="",
    type_promotion=ELEMENTWISE_PRIM_TYPE_PROMOTION_KIND.DEFAULT,
)

sign = _make_elementwise_unary_prim(
    "sign",
    impl_aten=torch.sign,
    doc="",
    type_promotion=ELEMENTWISE_PRIM_TYPE_PROMOTION_KIND.DEFAULT,
)

signbit = _make_elementwise_unary_prim(
    "signbit",
    impl_aten=torch.signbit,
    doc="",
    type_promotion=ELEMENTWISE_PRIM_TYPE_PROMOTION_KIND.DEFAULT,
)

sin = _make_elementwise_unary_prim(
    "sin",
    impl_aten=torch.sin,
    impl_nvfuser=_sin_nvfuser,  # type: ignore[name-defined]
    doc="",
    type_promotion=ELEMENTWISE_PRIM_TYPE_PROMOTION_KIND.DEFAULT,
)

sinh = _make_elementwise_unary_prim(
    "sinh",
    impl_aten=torch.sinh,
    impl_nvfuser=_sinh_nvfuser,  # type: ignore[name-defined]
    doc="",
    type_promotion=ELEMENTWISE_PRIM_TYPE_PROMOTION_KIND.DEFAULT,
)

sqrt = _make_elementwise_unary_prim(
    "sqrt",
    impl_aten=torch.sqrt,
    impl_nvfuser=_sqrt_nvfuser,  # type: ignore[name-defined]
    doc="",
    type_promotion=ELEMENTWISE_PRIM_TYPE_PROMOTION_KIND.DEFAULT,
)

tan = _make_elementwise_unary_prim(
    "tan",
    impl_aten=torch.tan,
    impl_nvfuser=_tan_nvfuser,  # type: ignore[name-defined]
    doc="",
    type_promotion=ELEMENTWISE_PRIM_TYPE_PROMOTION_KIND.DEFAULT,
)

tanh = _make_elementwise_unary_prim(
    "tanh",
    impl_aten=torch.tanh,
    impl_nvfuser=_tanh_nvfuser,  # type: ignore[name-defined]
    doc="",
    type_promotion=ELEMENTWISE_PRIM_TYPE_PROMOTION_KIND.DEFAULT,
)


def _trunc_nvfuser(fd: Any, a: TensorLikeType):
    return fd.Ops.trunc(a)  # type: ignore[attr-defined]


trunc = _make_elementwise_unary_prim(
    "trunc",
    impl_aten=torch.trunc,
    impl_nvfuser=_trunc_nvfuser,
    doc="",
    type_promotion=ELEMENTWISE_PRIM_TYPE_PROMOTION_KIND.DEFAULT,
)

#
# Elementwise binary operations
#

add = _make_elementwise_binary_prim(
    name="add",
    impl_aten=torch.add,
    impl_nvfuser=_add_nvfuser,  # type: ignore[name-defined]
    doc="",
    type_promotion=ELEMENTWISE_PRIM_TYPE_PROMOTION_KIND.DEFAULT,
)

atan2 = _make_elementwise_binary_prim(
    name="atan2",
    impl_aten=torch.atan2,
    impl_nvfuser=_atan2_nvfuser,  # type: ignore[name-defined]
    doc="",
    type_promotion=ELEMENTWISE_PRIM_TYPE_PROMOTION_KIND.DEFAULT,
)

bitwise_and = _make_elementwise_binary_prim(
    "bitwise_and",
    impl_aten=torch.bitwise_and,
    impl_nvfuser=_bitwise_and_nvfuser,  # type: ignore[name-defined]
    doc="",
    type_promotion=ELEMENTWISE_PRIM_TYPE_PROMOTION_KIND.DEFAULT,
)

bitwise_or = _make_elementwise_binary_prim(
    "bitwise_or",
    impl_aten=torch.bitwise_or,
    impl_nvfuser=_bitwise_or_nvfuser,  # type: ignore[name-defined]
    doc="",
    type_promotion=ELEMENTWISE_PRIM_TYPE_PROMOTION_KIND.DEFAULT,
)

bitwise_xor = _make_elementwise_binary_prim(
    "bitwise_xor",
    impl_aten=torch.bitwise_xor,
    impl_nvfuser=_bitwise_xor_nvfuser,  # type: ignore[name-defined]
    doc="",
    type_promotion=ELEMENTWISE_PRIM_TYPE_PROMOTION_KIND.DEFAULT,
)

# TODO: complex needs a special meta to account for its float -> complex behavior
# complex = _make_elementwise_binary_prim(
#   impl_aten=torch.complex,
#   doc="",
# )

# div prim performs truncation division on integer inputs
#   and true division for floating and complex inputs
def _div_aten(a, b):
    if isinstance(a, (bool, int)):
        return torch.div(a, b, rounding_mode="trunc")
    return torch.true_divide(a, b)


div = _make_elementwise_binary_prim(
    "div",
    impl_aten=_div_aten,
    impl_nvfuser=_div_nvfuser,  # type: ignore[name-defined]
    doc="",
    type_promotion=ELEMENTWISE_PRIM_TYPE_PROMOTION_KIND.DEFAULT,
)

eq = _make_elementwise_binary_prim(
    "eq",
    impl_aten=torch.eq,
    impl_nvfuser=_eq_nvfuser,  # type: ignore[name-defined]
    doc="",
    type_promotion=ELEMENTWISE_PRIM_TYPE_PROMOTION_KIND.ALWAYS_BOOL,
)

fmax = _make_elementwise_binary_prim(
    "fmax",
    impl_aten=torch.fmax,
    doc="",
    type_promotion=ELEMENTWISE_PRIM_TYPE_PROMOTION_KIND.DEFAULT,
)

fmin = _make_elementwise_binary_prim(
    "fmin",
    impl_aten=torch.fmin,
    doc="",
    type_promotion=ELEMENTWISE_PRIM_TYPE_PROMOTION_KIND.DEFAULT,
)

fmod = _make_elementwise_binary_prim(
    "fmod",
    impl_aten=torch.fmod,
    impl_nvfuser=_fmod_nvfuser,  # type: ignore[name-defined]
    doc="",
    type_promotion=ELEMENTWISE_PRIM_TYPE_PROMOTION_KIND.DEFAULT,
)


gcd = _make_elementwise_binary_prim(
    "gcd",
    impl_aten=torch.gcd,
    doc="",
    type_promotion=ELEMENTWISE_PRIM_TYPE_PROMOTION_KIND.DEFAULT,
)


ge = _make_elementwise_binary_prim(
    "ge",
    impl_aten=torch.ge,
    impl_nvfuser=_ge_nvfuser,  # type: ignore[name-defined]
    doc="",
    type_promotion=ELEMENTWISE_PRIM_TYPE_PROMOTION_KIND.ALWAYS_BOOL,
)

gt = _make_elementwise_binary_prim(
    "gt",
    impl_aten=torch.gt,
    impl_nvfuser=_gt_nvfuser,  # type: ignore[name-defined]
    doc="",
    type_promotion=ELEMENTWISE_PRIM_TYPE_PROMOTION_KIND.ALWAYS_BOOL,
)

igamma = _make_elementwise_binary_prim(
    "igamma",
    impl_aten=torch.special.gammainc,
    doc="",
    type_promotion=ELEMENTWISE_PRIM_TYPE_PROMOTION_KIND.DEFAULT,
)

igammac = _make_elementwise_binary_prim(
    "igammac",
    impl_aten=torch.special.gammaincc,
    doc="",
    type_promotion=ELEMENTWISE_PRIM_TYPE_PROMOTION_KIND.DEFAULT,
)

le = _make_elementwise_binary_prim(
    "le",
    impl_aten=torch.le,
    impl_nvfuser=_le_nvfuser,  # type: ignore[name-defined]
    doc="",
    type_promotion=ELEMENTWISE_PRIM_TYPE_PROMOTION_KIND.ALWAYS_BOOL,
)

lt = _make_elementwise_binary_prim(
    "lt",
    impl_aten=torch.lt,
    impl_nvfuser=_lt_nvfuser,  # type: ignore[name-defined]
    doc="",
    type_promotion=ELEMENTWISE_PRIM_TYPE_PROMOTION_KIND.ALWAYS_BOOL,
)


# Note: the following impls are because torch.maximum and torch.mininum do not support scalar inputs
def _maximum_aten(
    a: Union[TensorLikeType, NumberType], b: Union[TensorLikeType, NumberType]
) -> TensorLikeType:
    if isinstance(a, TensorLike) and isinstance(b, Number):
        b = scalar_tensor(b, dtype=a.dtype, device=a.device)
    elif isinstance(b, TensorLike) and isinstance(a, Number):
        a = scalar_tensor(a, dtype=b.dtype, device=b.device)

    return torch.maximum(a, b)  # type: ignore[arg-type]


maximum = _make_elementwise_binary_prim(
    "maximum",
    impl_aten=_maximum_aten,
    doc="",
    type_promotion=ELEMENTWISE_PRIM_TYPE_PROMOTION_KIND.DEFAULT,
)


def _minimum_aten(
    a: Union[TensorLikeType, NumberType], b: Union[TensorLikeType, NumberType]
) -> TensorLikeType:
    if isinstance(a, TensorLike) and isinstance(b, Number):
        b = scalar_tensor(b, dtype=a.dtype, device=a.device)
    elif isinstance(b, TensorLike) and isinstance(a, Number):
        a = scalar_tensor(a, dtype=b.dtype, device=b.device)

    return torch.minimum(a, b)  # type: ignore[arg-type]


minimum = _make_elementwise_binary_prim(
    "minimum",
    impl_aten=_minimum_aten,
    doc="",
    type_promotion=ELEMENTWISE_PRIM_TYPE_PROMOTION_KIND.DEFAULT,
)

mul = _make_elementwise_binary_prim(
    "mul",
    impl_aten=torch.mul,
    impl_nvfuser=_mul_nvfuser,  # type: ignore[name-defined]
    doc="",
    type_promotion=ELEMENTWISE_PRIM_TYPE_PROMOTION_KIND.DEFAULT,
)

ne = _make_elementwise_binary_prim(
    "ne",
    impl_aten=torch.ne,
    impl_nvfuser=_ne_nvfuser,  # type: ignore[name-defined]
    doc="",
    type_promotion=ELEMENTWISE_PRIM_TYPE_PROMOTION_KIND.ALWAYS_BOOL,
)

nextafter = _make_elementwise_binary_prim(
    "nextafter",
    impl_aten=torch.nextafter,
    doc="",
    type_promotion=ELEMENTWISE_PRIM_TYPE_PROMOTION_KIND.DEFAULT,
)

pow = _make_elementwise_binary_prim(
    "pow",
    impl_aten=torch.pow,
    impl_nvfuser=_pow_nvfuser,  # type: ignore[name-defined]
    doc="",
    type_promotion=ELEMENTWISE_PRIM_TYPE_PROMOTION_KIND.DEFAULT,
)


def _remainder_nvfuser(fd: Any, a: TensorLikeType, b: TensorLikeType):
    return fd.Ops.remainder(a, b)  # type: ignore[attr-defined]


remainder = _make_elementwise_binary_prim(
    "remainder",
    impl_aten=torch.remainder,
    impl_nvfuser=_remainder_nvfuser,
    doc="",
    type_promotion=ELEMENTWISE_PRIM_TYPE_PROMOTION_KIND.DEFAULT,
)


shift_left = _make_elementwise_binary_prim(
    "shift_left",
    impl_aten=torch.bitwise_left_shift,
    doc="",
    type_promotion=ELEMENTWISE_PRIM_TYPE_PROMOTION_KIND.DEFAULT,
)

shift_right_arithmetic = _make_elementwise_binary_prim(
    "shift_right_arithmetic",
    impl_aten=torch.bitwise_right_shift,
    doc="",
    type_promotion=ELEMENTWISE_PRIM_TYPE_PROMOTION_KIND.DEFAULT,
)

shift_right_logical = _not_impl

sub = _make_elementwise_binary_prim(
    "sub",
    impl_aten=torch.sub,
    impl_nvfuser=_sub_nvfuser,  # type: ignore[name-defined]
    doc="",
    type_promotion=ELEMENTWISE_PRIM_TYPE_PROMOTION_KIND.DEFAULT,
)

zeta = _make_elementwise_binary_prim(
    "zeta",
    impl_aten=torch.special.zeta,
    doc="",
    type_promotion=ELEMENTWISE_PRIM_TYPE_PROMOTION_KIND.DEFAULT,
)

#
# View operations
#
# TODO: model view relationships
# TODO: model storage
def _as_strided_meta(
    a: TensorLikeType, size: ShapeType, stride: StrideType, storage_offset: int
) -> TensorLikeType:
    assert len(size) == len(stride)
    assert storage_offset >= 0
    utils.validate_strides(stride)
    utils.validate_shape(size)

    if reduce(operator.mul, size) == 0:
        # NOTE: This special case is to avoid having to acquire the storage below
        # as_strided to shapes with no elements are trivially valid, so it's OK
        pass
    elif isinstance(a, torch.Tensor):
        utils.check_in_bounds_for_storage(a.storage(), size, stride, storage_offset)

    return TensorMeta(a, shape=size, strides=stride)


def _as_strided_aten(
    a: Tensor, size: ShapeType, stride: StrideType, storage_offset: int
) -> Tensor:
    return torch.as_strided(a, size, stride, storage_offset)


_as_strided_doc = """
    Creates a view of the tensor with the given shape (size), strides (stride) and
    storage offset (storage_offset).
"""

as_strided = _make_prim(
    schema="as_strided(Tensor(a!) a, int[] size, int[] stride, int storage_offset) -> Tensor(a!)",
    meta=_as_strided_meta,
    impl_aten=_as_strided_aten,
    return_type=RETURN_TYPE.VIEW,
    doc=_as_strided_doc,
)


def _broadcast_in_dim_meta(
    a: TensorLikeType, shape: ShapeType, broadcast_dimensions: Sequence[int]
):
    # Type checks
    assert isinstance(a, TensorLike)
    assert isinstance(shape, Sequence)
    assert isinstance(broadcast_dimensions, Sequence)

    # every dimension must be accounted for
    assert a.ndim == len(broadcast_dimensions)

    # broadcast shape must have weakly more dimensions
    assert len(shape) >= a.ndim

    # broadcast_dimensions must be an ascending sequence
    # (no relative reordering of dims) of integers and
    # each dimension must be within the new shape
    def _greater_than_reduce(acc, x):
        assert isinstance(x, int)
        assert x > acc
        assert x < len(shape)

        return x

    reduce(lambda acc, x: _greater_than_reduce(acc, x), broadcast_dimensions, -1)

    # shape must be broadcastable to
    for idx, new_idx in enumerate(broadcast_dimensions):
        assert a.shape[idx] == 1 or a.shape[idx] == shape[new_idx]

    new_strides = []
    original_idx = 0
    for idx in range(len(shape)):
        if idx in broadcast_dimensions:
            # Assigns a stride of zero to dimensions
            # which were actually broadcast
            if a.shape[original_idx] != shape[idx]:
                new_strides.append(0)
            else:
                new_strides.append(a.stride()[original_idx])
            original_idx = original_idx + 1
        else:
            new_strides.append(0)

    return TensorMeta(a, shape=shape, strides=new_strides)


def _broadcast_in_dim_aten(a, shape, broadcast_dimensions):
    s = list(shape)
    for broadcast_dimension in broadcast_dimensions:
        s[broadcast_dimension] = -1

    v = a
    for idx, x in enumerate(s):
        if x != -1:
            v = v.unsqueeze(idx)

    return v.expand(shape)


def _broadcast_in_dim_nvfuser(
    fd: Any,
    a: torch.Tensor,
    shape: ShapeType,
    broadcast_dimensions: ShapeType,
):
    return fd.Ops.broadcast_in_dim(a, shape, broadcast_dimensions)  # type: ignore[attr-defined]


_broadcast_in_dim_doc = """
  Creates a view of a with the specified shape.

  Allows adding dimensions of any length and broadcasting
  dimensions of length one in a to any length.

  The location of the broadcast dimensions must be specified
  using the broadcast_dimensions argument. Changing the
  relative order of dimensions is not supported.
  """

broadcast_in_dim = _make_prim(
    schema="broadcast_in_dim(Tensor(a) a, int[] shape, int[] broadcast_dimensions) -> Tensor(a)",
    meta=_broadcast_in_dim_meta,
    impl_aten=_broadcast_in_dim_aten,
    impl_nvfuser=_broadcast_in_dim_nvfuser,
    return_type=RETURN_TYPE.VIEW,
    doc=_broadcast_in_dim_doc,
)


def _collapse_view_helper(
    a: TensorLikeType, start: int, end: int
) -> Tuple[Optional[ShapeType], Optional[StrideType]]:
    assert isinstance(a, TensorLike)

    # Special-case for zero dimensional tensors
    if a.ndim == 0:
        shape = (1,)
        strides = (1,)
    else:
        shape = a.shape  # type: ignore[assignment]
        strides = a.stride()

    utils.validate_idx(len(shape), start)
    utils.validate_exclusive_idx(len(shape), end)

    # Verifies end is strictly greater than start
    # (Collapse requires a non-empty interval)
    if end <= start:
        msg = "Attempting to collapse but end, {0}, is less than or equal to start, {1}!".format(
            end, start
        )
        raise ValueError(msg)

    if a.ndim == 0 or (end - 1 == start):
        return shape, strides

    length = shape[end - 1]
    stride = strides[end - 1]
    for idx in reversed(range(start, end - 1)):
        if shape[idx] == 0 or shape[idx + 1] == 0:
            length = 0
            stride = 0
            break

        if shape[idx] == 1:
            continue

        length = length * shape[idx]
        stride = min(stride, strides[idx])

        if (
            a.numel() > 0
            and shape[idx + 1] != 1
            and not (strides[idx] == strides[idx + 1] * shape[idx + 1])
        ):
            return None, None

    new_shape = shape[:start] + (length,) + shape[end:]
    new_strides = strides[:start] + (stride,) + strides[end:]

    # NOTE: when the input has no elements it's restrided as if it were contiguous
    if a.numel() == 0:
        new_strides = utils.make_contiguous_strides_for(new_shape)

    return new_shape, new_strides


def _collapse_view_meta(a: TensorLikeType, start: int, end: int) -> TensorLikeType:
    new_shape, new_strides = _collapse_view_helper(a, start, end)

    if new_shape is None:
        msg = "Attempting to view a collapsed tensor, but no such view exists!"
        raise ValueError(msg)

    return TensorMeta(a, shape=new_shape, strides=new_strides)


def _collapse_view_aten(a: Tensor, start: int, end: int) -> Tensor:
    # Special-cases zero-dim tensors
    if a.ndim == 0:
        shape = (1,)
    else:
        shape = a.shape  # type: ignore[assignment]

    dim_length = 1
    for idx in range(start, end):
        dim_length = dim_length * shape[idx]

    new_shape = shape[0:start] + (dim_length,) + shape[end:]

    return a.view(new_shape)


_collapse_view_doc = """
  Creates a view of a with the dimensions between
  start (inclusive) and end (exclusive) merged into a
  single dimension.

  If it's not possible to take such a view then an error
  is thrown. See collapse instead.

  The dimensions can be merged if and only if
  they are all "nested" with each other. That is, they all
  have the property that

  stride[i] = stride[i+1] * shape[i+1]

  for all i in [start, end - 1).
  """

collapse_view = _make_prim(
    schema="collapse_view(Tensor(a) a, int start, int end) -> Tensor(a)",
    meta=_collapse_view_meta,
    impl_aten=_collapse_view_aten,
    return_type=RETURN_TYPE.VIEW,
    doc=_collapse_view_doc,
)


def expand_dims(a: TensorLikeType, dimensions: DimsSequenceType) -> TensorLikeType:
    """
    Creates a view of a with a.ndim + len(dimensions) dimensions, with new
    dimensions of length one at the dimensions specified by dimensions.
    """
    dims = sorted(utils.canonicalize_dims(a.ndim, dimensions))  # type: ignore[arg-type]
    if len(set(dims)) != len(dims):
        msg = "Received duplicate dimensions to expand in {0}".format(str(dimensions))
        raise ValueError(msg)

    new_shape = list(a.shape)
    for idx in dims:
        new_shape.insert(idx, 1)

    broadcast_dimensions = [
        idx for idx in range(len(new_shape)) if idx not in dimensions
    ]
    return broadcast_in_dim(a, new_shape, broadcast_dimensions)


# Note: saves the Python slice object because we're about to clobber its name with the slice prim
pyslice: Type[slice] = slice  # type: ignore[has-type]


def _slice_meta(
    a: TensorLikeType,
    start_indices: DimsSequenceType,
    limit_indices: DimsSequenceType,
    strides: Optional[StrideType] = None,
) -> TensorLikeType:
    _strides = strides if strides is not None else [1] * len(start_indices)

    if a.ndim != len(start_indices):
        msg = "Attempting to slice tensor of rank {0} with start_indices of length {1}!".format(
            a.ndim, len(start_indices)
        )
        raise ValueError(msg)

    if a.ndim != len(limit_indices):
        msg = "Attempting to slice tensor of rank {0} with limit_indices of length {1}!".format(
            a.ndim, len(limit_indices)
        )
        raise ValueError(msg)

    if a.ndim != len(_strides):
        msg = (
            "Attempting to slice tensor of rank {0} with strides of length {1}!".format(
                a.ndim, len(limit_indices)
            )
        )
        raise ValueError(msg)

    for x, y in zip(start_indices, a.shape):
        if x < 0:
            msg = "Attempting to slice a tensor with a negative start index of {0}!".format(
                x
            )
            raise ValueError(msg)
        if x > y:
            msg = (
                "Attempting to slice a tensor but a start index in {0} is greater than"
                " the length of its corresponding dimension in shape {1}".format(
                    start_indices, a.shape
                )
            )
            raise ValueError(msg)

    for x, y, z in zip(limit_indices, a.shape, start_indices):
        if x < 0:
            msg = "Attempting to slice a tensor with a negative stop index of {0}!".format(
                x
            )
            raise ValueError(msg)
        if x > y:
            msg = (
                "Attempting to slice a tensor but a stop index in {0} is greater than the length of "
                " its corresponding dimension in shape {1}".format(
                    limit_indices, a.shape
                )
            )
            raise ValueError(msg)
        if x < z:
            msg = (
                "Attempting to slice a tensor but a start index in {0} is greater than "
                " its corresponding stop index {1}".format(x, z)
            )

    for x in _strides:
        if x <= 0:
            msg = (
                "Attempting to slice a tensor with a non-positive step of {0}!".format(
                    x
                )
            )
            raise ValueError(msg)

    new_shape = []
    for x, y, z in zip(start_indices, limit_indices, _strides):
        new_shape.append(math.floor((y - x) / z))

    new_strides = []
    for x, y in zip(a.stride(), _strides):
        new_strides.append(x * y)

    return TensorMeta(a, shape=new_shape, strides=new_strides)


def _slice_aten(
    a: Tensor,
    start_indices: DimsSequenceType,
    limit_indices: DimsSequenceType,
    strides: Optional[StrideType] = None,
) -> Tensor:
    _strides = strides if strides is not None else [1] * len(start_indices)

    slices = []
    for start, stop, step in zip(start_indices, limit_indices, _strides):
        slices.append(pyslice(start, stop, step))

    return operator.getitem(a, slices)  # type: ignore[call-overload]


_slice_doc = """
    Creates a view of a "bounding box" within the tensor.

    The bounding box is specified independently in each of the tensor's dimensions.
    start_indices and limit_indices describe the box's boundaries for their corresponding
    dimensions. If strides is specified then they specify the step size between elements
    in their corresponding dimension.

    This operation is analogous to slicing in NumPy, but does not permit slices where
    the stop indices are less than the start indices.
    """

slice = _make_prim(
    schema="slice(Tensor(a) a, int[] start_indices, int[] limit_indices, int[]? strides=None) -> Tensor(a)",
    meta=_slice_meta,
    impl_aten=_slice_aten,
    return_type=RETURN_TYPE.VIEW,
    doc=_slice_doc,
)


def _slice_in_dim_meta(
    a: TensorLikeType,
    start_index: int,
    limit_index: int,
    stride: int = 1,
    axis: int = 0,
) -> TensorLikeType:
    if axis < 0:
        msg = "slice_in_dim: received a negative axis {0}".format(axis)
        raise ValueError(msg)
    if axis >= a.ndim:
        msg = "slice_in_dim: axis {0} is greater or equal to the rank {1} of the tensor".format(
            axis, a.ndim
        )
        raise ValueError(msg)

    if start_index < 0:
        msg = "slice_in_dim: received a negative start_index {0}".format(start_index)
        raise ValueError(msg)

    if start_index > a.shape[axis]:
        msg = "slice_in_dim: start_index is greater than the length {0} of dimension {1}".format(
            start_index, axis
        )
        raise ValueError(msg)

    if limit_index > a.shape[axis]:
        msg = "slice_in_dim: limit_index is greater than the length {0} of dimension {1}".format(
            limit_index, axis
        )
        raise ValueError(msg)

    if limit_index < start_index:
        msg = "slice_in_dim: received a limit_index {0} less than the start_index {1}".format(
            limit_index, start_index
        )
        raise ValueError(msg)

    if stride < 0:
        msg = "slice_in_dim: received a non-positive stride of {0}!".format(stride)
        raise ValueError(msg)

    start_indices = [0] * a.ndim
    limit_indices = list(a.shape)
    strides = [1] * a.ndim

    start_indices[axis] = start_index
    limit_indices[axis] = limit_index
    strides[axis] = stride

    return _slice_meta(a, start_indices, limit_indices, strides)


def _slice_in_dim_aten(
    a: Tensor,
    start_index: int,
    limit_index: int,
    stride: int = 1,
    axis: int = 0,
) -> Tensor:
    start_indices = [0] * a.ndim
    limit_indices = list(a.shape)
    strides = [1] * a.ndim

    start_indices[axis] = start_index
    limit_indices[axis] = limit_index
    strides[axis] = stride

    return slice(a, start_indices, limit_indices, strides)


_slice_in_dim_doc = """
    Convenience wrapper for slicing just one dimension using slice.
    """

slice_in_dim = _make_prim(
    schema="slice_in_dim(Tensor(a) a, int start_index, int limit_index, int stride=1, int axis=0) -> Tensor(a)",
    meta=_slice_in_dim_meta,
    impl_aten=_slice_in_dim_aten,
    return_type=RETURN_TYPE.VIEW,
    doc=_slice_in_dim_doc,
)


def _split_dim_meta(a: TensorLikeType, dim: int, outer_length: int) -> TensorLikeType:
    assert isinstance(a, TensorLike)
    utils.validate_idx(a.ndim, dim)
    utils.validate_dim_length(outer_length)

    # Verifies the dim can be split with the specified lhs_length
    _inner_length = a.shape[dim] / outer_length
    inner_length: int = int(_inner_length)

    if inner_length != _inner_length:
        msg = "Attempting to split dimension of length {0}, but outer length of {1} divides it with a remainder!".format(
            a.shape[dim], outer_length
        )
        raise ValueError(msg)

    new_shape: List[int] = []
    new_strides: List[int] = []
    for idx in range(a.ndim):
        if idx == dim:
            new_shape.extend((outer_length, inner_length))
            new_strides.extend((a.stride()[idx] * inner_length, a.stride()[idx]))
        else:
            new_shape.append(a.shape[idx])
            new_strides.append(a.stride()[idx])

    return TensorMeta(a, shape=new_shape, strides=new_strides)


def _split_dim_aten(a: Tensor, dim: int, outer_length: int) -> Tensor:
    inner_length = int(a.shape[dim] / outer_length)
    new_shape = a.shape[0:dim] + (outer_length, inner_length) + a.shape[dim + 1 :]

    return a.view(new_shape)


_split_dim_doc = """
  Creates a view of a with the given dimension (of length l) split
  into two dimensions, with the outer of the two having
  length outer_length and the inner of the two having computed
  length inner_length such outer_length * inner_length = l.
  """

# TODO: consider renaming split_dim_view
split_dim = _make_prim(
    schema="split_dim(Tensor(a) a, int dim, int outer_length) -> Tensor(a)",
    meta=_split_dim_meta,
    impl_aten=_split_dim_aten,
    return_type=RETURN_TYPE.VIEW,
    doc=_split_dim_doc,
)

# Note: allows dimensions to be specified redundantly
def _squeeze_meta(a: TensorLikeType, dimensions: Sequence) -> TensorLikeType:
    assert isinstance(a, TensorLike)

    for idx in dimensions:
        utils.validate_idx(a.ndim, idx)
        assert a.shape[idx] == 1

    new_shape = []
    new_strides = []
    for idx in range(len(a.shape)):
        if idx in dimensions:
            continue

        new_shape.append(a.shape[idx])
        new_strides.append(a.stride()[idx])

    return TensorMeta(a, shape=new_shape, strides=new_strides)


def _squeeze_aten(a: Tensor, dimensions: Sequence) -> Tensor:
    squeezes = 0
    for idx in dimensions:
        a = torch.squeeze(a, dim=(idx - squeezes))
        squeezes = squeezes + 1

    return a


_squeeze_doc = """
  Creates a view of the tensor with the specified dimensions removed.

  The removed dimensions must each have length one.
  """

squeeze = _make_prim(
    schema="squeeze(Tensor(a) a, int[] dimensions) -> Tensor(a)",
    meta=_squeeze_meta,
    impl_aten=_squeeze_aten,
    return_type=RETURN_TYPE.VIEW,
    doc=_squeeze_doc,
)


def _transpose_meta(a: TensorLikeType, permutation: DimsSequenceType) -> TensorLikeType:
    if a.ndim != len(permutation):
        msg = "Attempting to permute a tensor of rank {0}, but received a permutation of length {1}!".format(
            a.ndim, len(permutation)
        )
        raise ValueError(msg)

    if not utils.is_valid_permutation(a.ndim, permutation):
        msg = "Received an invalid permutation, {0}!".format(permutation)
        raise ValueError(msg)

    new_shape = [0] * a.ndim
    new_strides = [0] * a.ndim
    for idx, dim in enumerate(permutation):
        new_shape[idx] = a.shape[dim]
        new_strides[idx] = a.stride()[dim]

    return TensorMeta(a, shape=tuple(new_shape), strides=tuple(new_strides))


def _transpose_aten(a: Tensor, permutation: DimsSequenceType) -> Tensor:
    return torch.permute(a, permutation)


_transpose_doc = """
    Creates a view of the tensor with its dimensions permuted.

    The length of the permutation must be the rank of the tensor,
    and each element of the permutation specifies the new order
    for the corresponding dimension.
    """

transpose = _make_prim(
    schema="transpose(Tensor(a) a, int[] permutation) -> Tensor(a)",
    meta=_transpose_meta,
    impl_aten=_transpose_aten,
    return_type=RETURN_TYPE.VIEW,
    doc=_transpose_doc,
)


def _view_of_meta(a: TensorLikeType) -> TensorLikeType:
    return TensorMeta(a)


def _view_of_aten(a: Tensor) -> Tensor:
    return a.view(a.shape)


_view_of_doc = """
    Creates a view of the tensor.
    """

view_of = _make_prim(
    schema="view_of(Tensor(a) a) -> Tensor",
    meta=_view_of_meta,
    impl_aten=_view_of_aten,
    return_type=RETURN_TYPE.VIEW,
    doc=_view_of_doc,
)

#
# Shape operations
#
def collapse(a: Tensor, start: int, end: int) -> Tensor:
    """
    Wrapper around reshape that collapses a span of dimensions.

    See collapse_view for the corresponding view operation.
    """

    dim_length = 1
    for idx in range(start, end):
        dim_length = dim_length * a.shape[idx]

    new_shape = a.shape[0:start] + (dim_length,) + a.shape[end:]
    return reshape(a, new_shape)


# TODO: review stride logic
def _cat_meta(tensors: Sequence[TensorLikeType], dim: int) -> TensorLikeType:
    # Verifies same shape (except in the concat dimension)
    shape = tensors[0].shape
    concat_length = 0
    for tensor in tensors:
        for idx, (common_length, length) in enumerate(zip(shape, tensor.shape)):
            if idx == dim:
                concat_length = concat_length + length
            else:
                assert length == common_length

    new_shape = list(tensors[0].shape).copy()
    new_shape[dim] = concat_length
    return TensorMeta(
        tensors[0],
        shape=new_shape,
        strides=utils.make_contiguous_strides_for(new_shape),
    )


def _cat_aten(tensors: Union[Tuple[Tensor, ...], List[Tensor]], dim: int) -> Tensor:
    return torch.cat(tensors, dim)


_cat_doc = """
  Concatenates tensors along the specified dimension.

  The tensors' shapes must have the same rank and same length for other dimensions.
  """

cat = _make_prim(
    schema="cat(Tensor[] tensors, int dim) -> Tensor",
    meta=_cat_meta,
    impl_aten=_cat_aten,
    return_type=RETURN_TYPE.NEW,
    doc=_cat_doc,
)


def _reshape_meta(a: TensorLikeType, shape: ShapeType):
    assert isinstance(a, TensorLike)
    utils.validate_shape(shape)

    # Validates the tensor and the requested shape have the
    # same number of elements
    numel = reduce(operator.mul, shape)
    if numel != a.numel():
        msg = "Attempting to reshape a tensor with {0} elements to a shape with {1} elements!".format(
            a.numel(), numel
        )
        raise ValueError(msg)

    return TensorMeta(a, shape=shape, strides=utils.make_contiguous_strides_for(shape))


def _reshape_aten(a: Tensor, shape: ShapeType) -> Tensor:
    return a.reshape(shape).contiguous().clone()


_reshape_doc = """
  Creates a contiguous tensor with the specified shape
  containing a copy of the data in a.
  """
reshape = _make_prim(
    schema="reshape(Tensor a, int[] shape) -> Tensor",
    meta=_reshape_meta,
    impl_aten=_reshape_aten,
    return_type=RETURN_TYPE.NEW,
    doc=_reshape_doc,
)


def _rev_meta(a: TensorLikeType, dims: DimsSequenceType) -> TensorLikeType:
    utils.validate_dimension_indices(a.ndim, dims)
    return TensorMeta(a)


_rev_doc = """
    Reverses the order of elements along the given dimensions.
    """

rev = _make_prim(
    schema="rev(Tensor a, int[] dims) -> Tensor",
    meta=_rev_meta,
    impl_aten=torch.flip,
    return_type=RETURN_TYPE.NEW,
    doc=_rev_doc,
)

#
# Conditional prims
#


def _where_meta(
    pred: TensorLikeType, a: TensorLikeType, b: TensorLikeType
) -> TensorLikeType:

    return _elementwise_meta(
        a,
        b,
        type_promotion=ELEMENTWISE_PRIM_TYPE_PROMOTION_KIND.DEFAULT,
        args_with_fixed_dtypes=(pred,),
    )


_where_doc = """
  Selects elements from a and b according to pred.

  Where pred is true the result contains the element from a, and
  where pred is false the result contains the element from b.
  """

where = _make_prim(
    schema="where(Tensor pred, Tensor a, Tensor b) -> Tensor",
    meta=_where_meta,
    impl_aten=torch.where,
    impl_nvfuser=_where_nvfuser,  # type: ignore[name-defined]
    return_type=RETURN_TYPE.NEW,
    doc=_where_doc,
)

#
# Type conversions
#
# TODO: model memory format on TensorMeta
# TODO: make clone a reference following its implementation in TensorFactories.cpp
def _clone_meta(
    a: TensorLikeType, *, memory_format: torch.memory_format
) -> TensorLikeType:
    strides = utils.compute_elementwise_output_strides(a)
    return TensorMeta(a, strides=strides)


def _clone_aten(a: Tensor, *, memory_format: torch.memory_format) -> Tensor:
    return torch.clone(a, memory_format=memory_format)


_clone_doc = """
    Creates a copy of a tensor.
"""

clone = _make_prim(
    schema="clone(Tensor a, *, MemoryFormat memory_format) -> Tensor",
    meta=_clone_meta,
    impl_aten=_clone_aten,
    return_type=RETURN_TYPE.NEW,
    doc=_clone_doc,
)


def _convert_element_type_meta(a: TensorLikeType, dtype: torch.dtype) -> TensorLikeType:
    # Type checks
    assert isinstance(a, TensorLike)
    assert isinstance(dtype, torch.dtype)

    strides = utils.compute_elementwise_output_strides(a)

    return TensorMeta(a, strides=strides, dtype=dtype)


def _convert_element_type_aten(a: Tensor, dtype: torch.dtype) -> Tensor:

    # Propagates requires grad when possible
    if not utils.is_grad_dtype(dtype):
        requires_grad = False
    else:
        # TODO: update meta objects so this can be acquired directly
        try:
            requires_grad = a.requires_grad
        except Exception as e:
            requires_grad = False

    result = torch.empty_like(
        a, device=a.device, dtype=dtype, requires_grad=requires_grad
    )
    with torch.no_grad():
        return copy_to(result, a)


def _convert_element_type_nvfuser(fd: Any, a: Tensor, dtype: torch.dtype) -> Tensor:
    nvfuser_dtype = getnvFuserDtype(dtype)
    return fd.Ops.cast(nvfuser_dtype, a)  # type: ignore[attr-defined]


_convert_element_type_doc = """
  Creates a copy of a tensor with the given dtype.
  """

convert_element_type = _make_prim(
    schema="convert_element_type(Tensor a, ScalarType dtype) -> Tensor",
    meta=_convert_element_type_meta,
    impl_aten=_convert_element_type_aten,
    impl_nvfuser=_convert_element_type_nvfuser,
    return_type=RETURN_TYPE.NEW,
    doc=_convert_element_type_doc,
)


def _device_put_meta(
    a: TensorLikeType, device: Union[str, torch.device]
) -> TensorLikeType:
    assert isinstance(a, TensorLike)
    assert isinstance(device, (str, torch.device))

    return TensorMeta(a, device=utils.canonicalize_device(device))


def _device_put_aten(a: Tensor, device: Union[str, torch.device]) -> Tensor:
    return a.to(device)


_device_put_doc = """
  Creates a copy of a tensor on the given device.
  """

device_put = _make_prim(
    schema="device_put(Tensor a, Device device) -> Tensor",
    meta=_device_put_meta,
    impl_aten=_device_put_aten,
    return_type=RETURN_TYPE.NEW,
    doc=_device_put_doc,
)

# NOTE: need to model meta scalars
# See https://github.com/pytorch/pytorch/issues/78070
def _item_meta(a: TensorLikeType) -> FakeTensor:
    number_type = utils.dtype_to_type(a.dtype)
    return TensorMeta(number_type(-1))


_item_doc = """
    Converts a tensor with one element to a Python number.
"""

# TODO: create a new return type for scalars?
# FIXME: currently returns integers for boolean tensors
# https://github.com/pytorch/pytorch/issues/78071
item = _make_prim(
    schema="item(Tensor a) -> Scalar",
    meta=_item_meta,
    impl_aten=torch.Tensor.item,
    return_type=RETURN_TYPE.NEW,
    doc=_item_doc,
)

# NOTE: need to model meta scalars
# See https://github.com/pytorch/pytorch/issues/78070
def _maximum_value_meta(dtype: torch.dtype) -> FakeTensor:
    number_type = utils.dtype_to_type(dtype)
    return TensorMeta(number_type(-1))


def _maximum_value_aten(dtype: torch.dtype):
    if dtype == torch.bool:
        return True
    elif dtype.is_complex or dtype.is_floating_point:
        return torch.finfo(dtype).max
    else:
        return torch.iinfo(dtype).max


_maximum_value_doc = """
    Return the maximum finite value for a dtype.
"""

# TODO: create a new return type for scalars?
# FIXME: currently returns integers for boolean tensors
# https://github.com/pytorch/pytorch/issues/78071
maximum_value = _make_prim(
    schema="maximum_value(ScalarType dtype) -> Scalar",
    meta=_maximum_value_meta,
    impl_aten=_maximum_value_aten,
    return_type=RETURN_TYPE.NEW,
    doc=_maximum_value_doc,
)


# NOTE: need to model meta scalars
# See https://github.com/pytorch/pytorch/issues/78070
def _minimum_value_meta(dtype: torch.dtype) -> FakeTensor:
    number_type = utils.dtype_to_type(dtype)
    return TensorMeta(number_type(-1))


def _minimum_value_aten(dtype: torch.dtype):
    if dtype == torch.bool:
        return False
    elif dtype.is_complex or dtype.is_floating_point:
        return torch.finfo(dtype).min
    else:
        return torch.iinfo(dtype).min


_minimum_value_doc = """
    Return the mimimum finite value for a dtype.
"""

# TODO: create a new return type for scalars?
# FIXME: currently returns integers for boolean tensors
# https://github.com/pytorch/pytorch/issues/78071
minimum_value = _make_prim(
    schema="minium_value(ScalarType dtype) -> Scalar",
    meta=_minimum_value_meta,
    impl_aten=_minimum_value_aten,
    return_type=RETURN_TYPE.NEW,
    doc=_minimum_value_doc,
)

# TODO: FIXME: strides are incorrect
def _to_dtype_meta(a: TensorLikeType, dtype: torch.dtype) -> TensorLikeType:
    strides = utils.make_contiguous_strides_for(a.shape)
    return TensorMeta(a, strides=strides, dtype=dtype)


def _to_dtype_aten(a: Tensor, dtype: torch.dtype) -> Tensor:
    return a.to(dtype)


_to_dtype_doc = """
    Creates a contiguous copy of a tensor with the given dtype.
"""

to_dtype = _make_prim(
    schema=("to_dtype(Tensor a, ScalarType dtype) -> Tensor"),
    meta=_to_dtype_meta,
    impl_aten=_to_dtype_aten,
    return_type=RETURN_TYPE.NEW,
    doc=_to_dtype_doc,
)

#
# Inplace operators
#


def _copy_to_meta(a: TensorLikeType, b: TensorLikeType):
    assert isinstance(a, TensorLike)
    assert isinstance(b, TensorLike)

    # Validates the cast is safe
    # TODO: move this as an option on the reference
    # a_typ = utils.dtype_to_type(a.dtype)
    # b_typ = utils.dtype_to_type(b.dtype)
    # if a_typ is not utils.get_higher_type(a_typ, b_typ):
    #     raise RuntimeError(str(b.dtype), " can't be cast safely to ", str(a.dtype), "!")

    # Validates the tensors have the same number of elements
    if a.numel() != b.numel():
        msg = "Attempting to copy {0} elements to a tensor with {1} elements!".format(
            b.numel(), a.numel()
        )
        raise RuntimeError(msg)

    return a


def _copy_to_aten(a: Tensor, b: Tensor) -> Tensor:
    return a.copy_(b)


_copy_to_doc = """
  Copies the data in b to a and returns the modified a.
  """

# TODO: Remove safe casting and implement on reference instead
copy_to = _make_prim(
    schema="copy_to(Tensor(a!) a, Tensor b) -> Tensor(a!)",
    meta=_copy_to_meta,
    impl_aten=_copy_to_aten,
    return_type=RETURN_TYPE.INPLACE,
    doc=_copy_to_doc,
)


def _resize_meta(a: TensorLikeType, shape: ShapeType):
    return TensorMeta(a, shape=shape, strides=utils.make_contiguous_strides_for(shape))


def _resize_aten(a: Tensor, shape: ShapeType) -> Tensor:
    return a.resize_(shape)


_resize_doc = """
  Gives a tensor with no elements a new shape, returning the modified tensor.

  The tensor's strides are contiguous and its values are unitialized.
  """

# TODO: review support arbitrary resizes
resize = _make_prim(
    schema="resize(Tensor(a!) a, int[] shape) -> Tensor(a!)",
    meta=_resize_meta,
    impl_aten=_resize_aten,
    return_type=RETURN_TYPE.INPLACE,
    doc=_resize_doc,
)


def _reduction_meta(inp, dims, *, output_dtype=None):
    """
    Meta function for single output reduction operations
    Stride logic is incorrect
    """
    assert isinstance(inp, TensorLike)
    if output_dtype is None:
        output_dtype = inp.dtype
    output_shape = utils.compute_reduction_output_shape(inp.shape, dims)
    return TensorMeta(
        shape=output_shape,
        strides=utils.make_contiguous_strides_for(output_shape),
        dtype=output_dtype,
        device=inp.device,
    )


def _var_reduction_meta(inp, dims, *, correction):
    if utils.is_complex_dtype(inp.dtype):
        output_dtype = utils.corresponding_real_dtype(inp.dtype)
    else:
        output_dtype = inp.dtype
    return _reduction_meta(inp, dims, output_dtype=output_dtype)


_sum_doc = """
    Computes the sum of elements in the input tensor over the list of dimensions
    specified in the dim argument
    """
_prod_doc = """
    Computes the product of elements in the input tensor over the list of dimensions
    specified in the dim argument
    """
_amax_doc = """
    Computes the maximum value of elements in the input tensor over the list of dimensions
    specified in the dim argument
    """
_amin_doc = """
    Computes the minimum value of elements in the input tensor over the list of dimensions
    specified in the dim argument
    """
_var_doc = """
    Computes the biased variance of x over the list of dimensions specified in the dim argument
    """


def _make_reduction_prim(name: str, impl_aten, doc, impl_nvfuser=None):
    """Creates a reduction prim."""
    return _make_prim(
        schema=f"{name}(Tensor inp, int[]? dims, *, ScalarType? output_dtype=None) -> Tensor",
        meta=_reduction_meta,
        impl_aten=impl_aten,
        impl_nvfuser=impl_nvfuser,
        return_type=RETURN_TYPE.NEW,
        doc=doc,
    )


def _make_var_reduction_prim(name: str, impl_aten, doc, impl_nvfuser):
    """Creates a reduction prim."""
    return _make_prim(
        schema=f"{name}(Tensor inp, int[]? dims, *, int correction, ScalarType? output_dtype=None) -> Tensor",
        meta=_var_reduction_meta,
        impl_aten=impl_aten,
        impl_nvfuser=impl_nvfuser,
        return_type=RETURN_TYPE.NEW,
        doc=doc,
    )


def _sum_nvfuser(
    fd: Any,
    a: TensorLikeType,
    dims: DimsSequenceType,
):
    keep_dims = False
    output_dtype = torch._C._nvfuser.DataType.Null
    return fd.Ops.sum(a, dims, keep_dims, output_dtype)


sum = _make_reduction_prim(
    name="sum",
    impl_aten=torch.sum,
    impl_nvfuser=_sum_nvfuser,
    doc=_sum_doc,
)


def _prod_aten(
    inp: TensorLikeType,
    dims: Optional[DimsSequenceType],
    *,
    dtype: Optional[torch.dtype] = None,
) -> Tensor:
    if dims is not None:
        for d in sorted(dims, reverse=True):
            assert d >= 0
            inp = torch.prod(inp, d, dtype=dtype)
        return inp
    else:
        return torch.prod(inp, dims, dtype=dtype)


prod = _make_reduction_prim(
    name="prod",
    impl_aten=_prod_aten,
    doc=_prod_doc,
)


def _var_nvfuser(
    fd: Any,
    a: TensorLikeType,
    dims: DimsSequenceType,
    *,
    correction: int,
):
    keep_dims = False
    return fd.Ops.var(a, dims, correction, keep_dims)


def _amax_nvfuser(
    fd: Any,
    a: TensorLikeType,
    dims: DimsSequenceType,
):
    keep_dims = False
    return fd.Ops.max(a, dims, keep_dims)


def _amin_nvfuser(
    fd: Any,
    a: TensorLikeType,
    dims: DimsSequenceType,
):
    keep_dims = False
    return fd.Ops.min(a, dims, keep_dims)


var = _make_var_reduction_prim(
    name="var",
    impl_aten=torch.var,
    impl_nvfuser=_var_nvfuser,
    doc=_var_doc,
)

amax = _make_reduction_prim(
    name="amax",
    impl_aten=torch.amax,
    impl_nvfuser=_amax_nvfuser,
    doc=_amax_doc,
)

amin = _make_reduction_prim(
    name="amin",
    impl_aten=torch.amin,
    impl_nvfuser=_amin_nvfuser,
    doc=_amin_doc,
)

# TODO: layout, pin_memory, memory_format
# TODO: model requires_grad on TensorMeta
def _empty_meta(
    shape: ShapeType, *, dtype: torch.dtype, device: torch.device, requires_grad: bool
) -> TensorLikeType:
    strides = utils.make_contiguous_strides_for(shape)
    return TensorMeta(shape=shape, strides=strides, dtype=dtype, device=device)


def _empty_aten(
    shape: ShapeType, *, dtype: torch.dtype, device: torch.device, requires_grad: bool
) -> Tensor:
    return torch.empty(shape, dtype=dtype, device=device, requires_grad=requires_grad)


_empty_doc = """
    Creates a tensor with uninitialized values and the specified shape, dtype, and device.
"""

empty = _make_prim(
    schema="empty(int[] shape, *, ScalarType dtype, Device device, bool requires_grad) -> Tensor",
    meta=_empty_meta,
    impl_aten=_empty_aten,
    return_type=RETURN_TYPE.NEW,
    doc=_empty_doc,
)


def _empty_strided_meta(
    shape: ShapeType,
    strides: StrideType,
    *,
    dtype: torch.dtype,
    device: torch.device,
    requires_grad: bool,
) -> TensorLikeType:
    return TensorMeta(shape=shape, strides=strides, dtype=dtype, device=device)


_empty_strided_doc = """
    Creates a tensor with uninitialized values.
"""

# TODO: add layout, pin_memory
empty_strided = _make_prim(
    schema="empty_strided(int[] shape, int[] strides, *, ScalarType dtype, Device device, bool requires_grad) -> Tensor",
    return_type=RETURN_TYPE.NEW,
    meta=_empty_strided_meta,
    impl_aten=torch.empty_strided,
    doc=_empty_strided_doc,
)


def _full_meta(
    shape: ShapeType,
    fill_value: NumberType,
    *,
    dtype: torch.dtype,
    device: torch.device,
    requires_grad: bool,
) -> TensorLikeType:
    strides = utils.make_contiguous_strides_for(shape)
    return TensorMeta(shape=shape, strides=strides, dtype=dtype, device=device)


def _full_aten(
    shape: ShapeType,
    fill_value: NumberType,
    *,
    dtype: torch.dtype,
    device: torch.device,
    requires_grad: bool,
) -> Tensor:
    # Note that Mypy thinks torch.full can't accept a complex fill_value
    return torch.full(
        shape, fill_value, dtype=dtype, device=device, requires_grad=requires_grad  # type: ignore[arg-type]
    )


_full_doc = """
    Creates a tensor filled with the given fill value, and with the specified shape, dtype, and device.
"""

# TODO: add layout
full = _make_prim(
    schema="full(int[] shape, Scalar fill_value, *, ScalarType dtype, Device device, bool requires_grad) -> Tensor",
    meta=_full_meta,
    impl_aten=_full_aten,
    return_type=RETURN_TYPE.NEW,
    doc=_full_doc,
)


def _full_like_meta(
    a: TensorLikeType,
    fill_value: NumberType,
    *,
    dtype: torch.dtype,
    device: torch.device,
    requires_grad: bool,
) -> TensorLikeType:
    strides = strides = utils.compute_elementwise_output_strides(a)
    if a.numel() == 0:
        strides = a.stride()

    return TensorMeta(a, strides=strides, dtype=dtype, device=device)


def _full_like_aten(
    a: Tensor,
    fill_value: NumberType,
    *,
    dtype: torch.dtype,
    device: torch.device,
    requires_grad: bool,
) -> Tensor:
    # Note that Mypy thinks torch.full can't accept a complex fill_value
    return torch.full_like(
        a, fill_value, dtype=dtype, device=device, requires_grad=requires_grad  # type: ignore[arg-type]
    )


_full_like_doc = """
    Creates a tensor filled with the given fill value, and the same shape, dtype, and device as the
    given tensor by default. The dtype and device settings can be overridden
    by specifying them explicitly.
"""

full_like = _make_prim(
    schema="full_like(Tensor a, Scalar fill_value, *, ScalarType dtype, Device device, bool requires_grad) -> Tensor",
    meta=_full_like_meta,
    impl_aten=_full_like_aten,
    return_type=RETURN_TYPE.NEW,
    doc=_full_like_doc,
)


<<<<<<< HEAD
#
# Linear algebra (linalg) prims
#


def _svd_meta(
    A: TensorLikeType, *, full_matrices: bool
) -> Tuple[TensorLikeType, TensorLikeType, TensorLikeType]:
    utils.check_is_matrix(A, "linalg.svd")
    utils.check_fp_or_complex(A.dtype, "linalg.svd", allow_low_precision_dtypes=False)

    A_shape = A.shape
    batch = A_shape[:-2]
    m, n = A_shape[-2:]
    k = min(m, n)

    shape_U = batch + (m, m if full_matrices else k)
    strides_U = utils.make_contiguous_strides_for(shape_U, row_major=False)
    U = TensorMeta(shape=shape_U, strides=strides_U, dtype=A.dtype, device=A.device)

    shape_S = batch + (k,)
    strides_S = utils.make_contiguous_strides_for(shape_S)
    S = TensorMeta(
        shape=shape_S,
        strides=strides_S,
        dtype=utils.corresponding_real_dtype(A.dtype),
        device=A.device,
    )

    shape_Vh = batch + (n if full_matrices else k, n)
    # The CPU backend returns V, but the cuSolver backend returns V^H
    # TODO The MAGMA backend returns V, so this is wrong if used with the MAGMA backend
    is_cuda = A.device.type == "cuda"
    strides_Vh = utils.make_contiguous_strides_for(shape_Vh, row_major=is_cuda)
    Vh = TensorMeta(shape=shape_Vh, strides=strides_Vh, dtype=A.dtype, device=A.device)
    return U, S, Vh


def _svd_aten(
    A: TensorLikeType, *, full_matrices: bool
) -> Tuple[Tensor, Tensor, Tensor]:
    return torch.linalg.svd(A, full_matrices=full_matrices)


_svd_doc = """
    Returns the SVD of a matrix or batch of matrices.

    The `full_matrices` flag controls whether the full or reduced SVD decomposition is returned.
"""

svd = _make_prim(
    schema="svd(Tensor A, *, bool full_matrices) -> (Tensor U, Tensor S, Tensor Vh)",
    meta=_svd_meta,
    impl_aten=_svd_aten,
    return_type=(RETURN_TYPE.NEW, RETURN_TYPE.NEW, RETURN_TYPE.NEW),
    doc=_svd_doc,
)


=======
def _scalar_tensor_meta(
    scalar: NumberType,
    *,
    dtype: torch.dtype,
    device: torch.device,
) -> TensorLikeType:
    shape: ShapeType = []
    strides = utils.make_contiguous_strides_for(shape)
    return TensorMeta(scalar, shape=shape, strides=strides, dtype=dtype, device=device)


def _scalar_tensor_aten(
    scalar: NumberType,
    *,
    dtype: torch.dtype,
    device: torch.device,
) -> Tensor:
    if isinstance(scalar, complex) and (
        dtype is None or not utils.is_complex_dtype(dtype)
    ):
        raise TypeError("Complex scalar requires complex tensor dtype.")
    # Note that Mypy thinks torch.scalar can't accept a complex scalar
    return torch.scalar_tensor(scalar, dtype=dtype, device=device)  # type: ignore[arg-type]


_scalar_tensor_doc = """
    Wraps a Number into a Tensor with the specified dtype and device.
"""

# TODO: add layout and pin_memory support
scalar_tensor = _make_prim(
    schema="scalar_tensor(Scalar s, *, ScalarType? dtype=None, Device? device=None) -> Tensor",
    meta=_scalar_tensor_meta,
    impl_aten=_scalar_tensor_aten,
    return_type=RETURN_TYPE.NEW,
    doc=_scalar_tensor_doc,
)

>>>>>>> 0ae56c36
#
# Randomness Prims
#


def _uniform_meta(
    shape: ShapeType,
    *,
    low: float,
    high: float,
    dtype: torch.dtype,
    device: torch.device,
) -> TensorLikeType:
    strides = utils.make_contiguous_strides_for(shape)
    return TensorMeta(shape=shape, strides=strides, dtype=dtype, device=device)


def _uniform_aten(
    shape: ShapeType,
    *,
    low: float,
    high: float,
    dtype: torch.dtype,
    device: torch.device,
) -> Tensor:
    a = torch.empty(shape, dtype=dtype, device=device)
    a.uniform_(low, high)
    return a


_uniform_doc = """
    Constructs a tensor filled with values drawn uniformly from low to high.
"""

# TODO: we should more seriously review randomness modeling and prims
uniform = _make_prim(
    schema=(
        "uniform(int[] shape, *, Scalar low, Scalar high, ScalarType dtype, Device device) -> Tensor"
    ),
    return_type=RETURN_TYPE.NEW,
    meta=_uniform_meta,
    impl_aten=_uniform_aten,
    doc=_uniform_doc,
)<|MERGE_RESOLUTION|>--- conflicted
+++ resolved
@@ -2473,67 +2473,6 @@
 )
 
 
-<<<<<<< HEAD
-#
-# Linear algebra (linalg) prims
-#
-
-
-def _svd_meta(
-    A: TensorLikeType, *, full_matrices: bool
-) -> Tuple[TensorLikeType, TensorLikeType, TensorLikeType]:
-    utils.check_is_matrix(A, "linalg.svd")
-    utils.check_fp_or_complex(A.dtype, "linalg.svd", allow_low_precision_dtypes=False)
-
-    A_shape = A.shape
-    batch = A_shape[:-2]
-    m, n = A_shape[-2:]
-    k = min(m, n)
-
-    shape_U = batch + (m, m if full_matrices else k)
-    strides_U = utils.make_contiguous_strides_for(shape_U, row_major=False)
-    U = TensorMeta(shape=shape_U, strides=strides_U, dtype=A.dtype, device=A.device)
-
-    shape_S = batch + (k,)
-    strides_S = utils.make_contiguous_strides_for(shape_S)
-    S = TensorMeta(
-        shape=shape_S,
-        strides=strides_S,
-        dtype=utils.corresponding_real_dtype(A.dtype),
-        device=A.device,
-    )
-
-    shape_Vh = batch + (n if full_matrices else k, n)
-    # The CPU backend returns V, but the cuSolver backend returns V^H
-    # TODO The MAGMA backend returns V, so this is wrong if used with the MAGMA backend
-    is_cuda = A.device.type == "cuda"
-    strides_Vh = utils.make_contiguous_strides_for(shape_Vh, row_major=is_cuda)
-    Vh = TensorMeta(shape=shape_Vh, strides=strides_Vh, dtype=A.dtype, device=A.device)
-    return U, S, Vh
-
-
-def _svd_aten(
-    A: TensorLikeType, *, full_matrices: bool
-) -> Tuple[Tensor, Tensor, Tensor]:
-    return torch.linalg.svd(A, full_matrices=full_matrices)
-
-
-_svd_doc = """
-    Returns the SVD of a matrix or batch of matrices.
-
-    The `full_matrices` flag controls whether the full or reduced SVD decomposition is returned.
-"""
-
-svd = _make_prim(
-    schema="svd(Tensor A, *, bool full_matrices) -> (Tensor U, Tensor S, Tensor Vh)",
-    meta=_svd_meta,
-    impl_aten=_svd_aten,
-    return_type=(RETURN_TYPE.NEW, RETURN_TYPE.NEW, RETURN_TYPE.NEW),
-    doc=_svd_doc,
-)
-
-
-=======
 def _scalar_tensor_meta(
     scalar: NumberType,
     *,
@@ -2572,7 +2511,66 @@
     doc=_scalar_tensor_doc,
 )
 
->>>>>>> 0ae56c36
+
+#
+# Linear algebra (linalg) prims
+#
+
+
+def _svd_meta(
+    A: TensorLikeType, *, full_matrices: bool
+) -> Tuple[TensorLikeType, TensorLikeType, TensorLikeType]:
+    utils.check_is_matrix(A, "linalg.svd")
+    utils.check_fp_or_complex(A.dtype, "linalg.svd", allow_low_precision_dtypes=False)
+
+    A_shape = A.shape
+    batch = A_shape[:-2]
+    m, n = A_shape[-2:]
+    k = min(m, n)
+
+    shape_U = batch + (m, m if full_matrices else k)
+    strides_U = utils.make_contiguous_strides_for(shape_U, row_major=False)
+    U = TensorMeta(shape=shape_U, strides=strides_U, dtype=A.dtype, device=A.device)
+
+    shape_S = batch + (k,)
+    strides_S = utils.make_contiguous_strides_for(shape_S)
+    S = TensorMeta(
+        shape=shape_S,
+        strides=strides_S,
+        dtype=utils.corresponding_real_dtype(A.dtype),
+        device=A.device,
+    )
+
+    shape_Vh = batch + (n if full_matrices else k, n)
+    # The CPU backend returns V, but the cuSolver backend returns V^H
+    # TODO The MAGMA backend returns V, so this is wrong if used with the MAGMA backend
+    is_cuda = A.device.type == "cuda"
+    strides_Vh = utils.make_contiguous_strides_for(shape_Vh, row_major=is_cuda)
+    Vh = TensorMeta(shape=shape_Vh, strides=strides_Vh, dtype=A.dtype, device=A.device)
+    return U, S, Vh
+
+
+def _svd_aten(
+    A: TensorLikeType, *, full_matrices: bool
+) -> Tuple[Tensor, Tensor, Tensor]:
+    return torch.linalg.svd(A, full_matrices=full_matrices)
+
+
+_svd_doc = """
+    Returns the SVD of a matrix or batch of matrices.
+
+    The `full_matrices` flag controls whether the full or reduced SVD decomposition is returned.
+"""
+
+svd = _make_prim(
+    schema="svd(Tensor A, *, bool full_matrices) -> (Tensor U, Tensor S, Tensor Vh)",
+    meta=_svd_meta,
+    impl_aten=_svd_aten,
+    return_type=(RETURN_TYPE.NEW, RETURN_TYPE.NEW, RETURN_TYPE.NEW),
+    doc=_svd_doc,
+)
+
+
 #
 # Randomness Prims
 #
