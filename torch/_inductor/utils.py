--- conflicted
+++ resolved
@@ -58,8 +58,6 @@
 _T = TypeVar("_T")
 VarRanges = Dict[sympy.Expr, sympy.Expr]
 
-ALIGNMENT = 16
-
 
 def do_bench_using_profiling(fn: Callable[[], Any], warmup=25, rep=100) -> float:
     """
@@ -1500,13 +1498,6 @@
         yield
 
 
-<<<<<<< HEAD
-def should_assume_input_aligned(example_input):
-    return (
-        (example_input.storage_offset() * get_dtype_size(example_input.dtype)) % ALIGNMENT == 0
-        or config.assume_aligned_inputs
-    )
-=======
 def get_cloned_parameter_buffer_name(name: str):
     return name + "__original__"
 
@@ -1517,5 +1508,4 @@
 
 def device_need_guard(device: str):
     assert isinstance(device, str)
-    return is_gpu(device)
->>>>>>> 498bdea9
+    return is_gpu(device)