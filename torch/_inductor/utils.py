from __future__ import annotations

import collections
import contextlib
import enum
import functools
import getpass
import inspect
import io
import itertools
import logging
import math
import operator
import os
import platform
import re
import shutil
import sys
import tempfile
import textwrap
import time
import unittest
from datetime import datetime
from io import StringIO
from typing import (
    Any,
    Callable,
    Dict,
    Generic,
    Iterable,
    List,
    NamedTuple,
    Optional,
    Protocol,
    Set,
    TypeVar,
    Union,
    ValuesView,
)
from unittest import mock

import sympy
from typing_extensions import Concatenate, ParamSpec

import torch
from torch._dynamo.device_interface import get_interface_for_device
from torch.autograd import DeviceType
from torch.autograd.profiler_util import EventList
from torch.utils._sympy.functions import CeilDiv, CleanDiv, FloorDiv, ModularIndexing
from . import config

log = logging.getLogger(__name__)

_T = TypeVar("_T")
VarRanges = Dict[sympy.Expr, sympy.Expr]


def do_bench_using_profiling(fn: Callable[[], Any], warmup=25, rep=100) -> float:
    """
    Returns benchmark results by examining torch profiler events.
    This could be more accurate as it doesn't count CPU side overhead.
    However, this also requires manually excluding irrelevant event, e.g.
    vectorized_elementwise_kernel which is used to fill L2 cache,
    various CUDA events, etc, so could also be fragile.
    """

    fn()
    torch.cuda.synchronize()
    cache = torch.empty(int(256e6 // 4), dtype=torch.int, device="cuda")

    # Estimate the runtime of the function
    start_event = torch.cuda.Event(enable_timing=True)
    end_event = torch.cuda.Event(enable_timing=True)
    start_event.record()
    for _ in range(5):
        cache.zero_()
        fn()
    end_event.record()
    torch.cuda.synchronize()
    estimate_ms = start_event.elapsed_time(end_event) / 5

    # compute number of warmup and repeat
    n_warmup = max(1, int(warmup / estimate_ms))
    n_repeat = max(1, int(rep / estimate_ms))

    # Warm-up
    for _ in range(n_warmup):
        fn()

    with torch.profiler.profile(
        activities=[
            torch.profiler.ProfilerActivity.CUDA,
        ]
    ) as p:
        # Benchmark
        for i in range(n_repeat):
            # we clear the L2 cache before each run
            cache.zero_()
            # record time of `fn`
            fn()
        # Record clocks
        torch.cuda.synchronize()

    log.debug("raw events")
    log.debug(p.key_averages().table(sort_by="self_cuda_time_total", row_limit=-1))

    filtered_events = EventList(
        [
            event
            for event in p.events()
            if event.device_type == DeviceType.CUDA and event.name != "Context Sync"
        ]
    )
    if len(filtered_events) % n_repeat != 0:
        raise RuntimeError(
            "Failed to divide all profiling events into #repeat groups. "
            "#CUDA events: %d, #repeats: %s",
            len(filtered_events),
            n_repeat,
        )
    num_event_per_group = len(filtered_events) / n_repeat
    actual_events = EventList(
        [
            event
            for i, event in enumerate(filtered_events)
            if i % num_event_per_group != 0
        ]
    )
    actual_events._build_tree()
    actual_events = actual_events.key_averages()

    log.debug("profiling time breakdown")
    log.debug(actual_events.table(row_limit=-1))

    res = sum(event.cuda_time_total for event in actual_events) / 1000.0 / n_repeat
    log.debug("profiling results: %s ms", res)
    return res


def do_bench(*args, **kwargs):
    @functools.lru_cache(None)
    def load_triton():
        try:
            # NB: Lazily load triton, as importing triton is slow
            # see https://github.com/openai/triton/issues/1599
            from triton.testing import do_bench as triton_do_bench
        except ImportError as exc:
            raise NotImplementedError("requires Triton") from exc

        # triton PR https://github.com/openai/triton/pull/1513 change the
        # quantile fields name from 'percentiles' to 'quantiles'
        # and change the default value from (0.5, 0.2, 0.8) to None.
        # This may break inductor since a caller expects a tuple may get a item.
        #
        # Add a wrapper to maintain the same behavior for inductor.
        # Maybe we should have own implementation of this function?
        return triton_do_bench, (
            "quantiles"
            if inspect.signature(triton_do_bench).parameters.get("quantiles")
            is not None
            else "percentiles"
        )

    triton_do_bench, quantile_field_name = load_triton()

    if quantile_field_name not in kwargs:
        kwargs[quantile_field_name] = (0.5, 0.2, 0.8)
    return triton_do_bench(*args, **kwargs)[0]


@functools.lru_cache(None)
def has_torchvision_roi_align() -> bool:
    try:
        from torchvision.ops import roi_align  # noqa: F401

        return roi_align is not None and hasattr(
            getattr(torch.ops, "torchvision", None), "roi_align"
        )
    except ImportError:
        return False


def conditional_product(*args):
    return functools.reduce(operator.mul, [x for x in args if x])


def decode_device(device: Union[Optional[torch.device], str]) -> torch.device:
    if device is None:
        return torch.tensor(0.0).device  # default device
    if isinstance(device, str):
        device = torch.device(device)
    if device.type != "cpu" and device.index is None:
        device_interface = get_interface_for_device(device.type)
        return torch.device(device.type, index=device_interface.Worker.current_device())
    return device


def sympy_product(it):
    return functools.reduce(operator.mul, it, sympy.Integer(1))


def sympy_dot(seq1, seq2):
    assert len(seq1) == len(seq2)
    return sympy.expand(sum(a * b for a, b in zip(seq1, seq2)))


def unique(it: Iterable[_T]) -> ValuesView[_T]:
    return {id(x): x for x in it}.values()


def ceildiv(
    numer: Union[int, sympy.Expr], denom: Union[int, sympy.Expr]
) -> Union[int, sympy.Expr]:
    if isinstance(numer, sympy.Expr) or isinstance(denom, sympy.Expr):
        return CeilDiv(numer, denom)
    # TODO: There is a bug in a call to this function, to repro:
    # python benchmarks/dynamo/huggingface.py --inductor -d cuda --accuracy
    # --amp --only YituTechConvBert --dynamic-shapes
    assert isinstance(numer, int) and isinstance(
        denom, int
    ), f"{numer}: {type(numer)}, {denom}: {type(denom)}"
    return -(numer // -denom)


def next_power_of_2(n: int) -> int:
    """Return the smallest power of 2 greater than or equal to n"""
    assert n <= 2**32, "32-bit only"
    n -= 1
    n |= n >> 1
    n |= n >> 2
    n |= n >> 4
    n |= n >> 8
    n |= n >> 16
    n += 1
    return n


def convert_shape_to_inductor(
    lst: Iterable[Union[int, torch.SymInt]]
) -> List[sympy.Expr]:
    """
    Gets the shape and stride of a tensor. For non-symbolic tensors, this is
    trivial. But for symbolic tensors, we need to map from SymIntNode into
    sympy.Expr.
    """
    return [
        i.node.expr if isinstance(i, torch.SymInt) else sympy.Integer(i) for i in lst
    ]


def convert_shape_to_symint(
    lst: Iterable[Union[int, sympy.Expr]]
) -> List[Union[int, torch.SymInt]]:
    """
    Takes a list of shapes from Inductor and converts them into symints (or just
    ints if all shapes are static).
    """
    from .virtualized import V

    return [
        i
        if isinstance(i, int)
        else int(i)
        if isinstance(i, sympy.Integer)
        else V.graph.sizevars.shape_env.create_symintnode(i, hint=None)
        for i in lst
    ]


def is_view(op: torch._ops.OpOverload):
    """
    Does this op overload have aliasing
    """
    assert isinstance(op, torch._ops.OpOverload)
    return any(a.alias_info is not None for a in op._schema.arguments)


def is_pointwise_use(use):
    if not use.op == "call_function":
        return False

    if not (
        isinstance(use.target, torch._ops.OpOverload) or use.target is operator.getitem
    ):
        return False

    if use.target is operator.getitem or is_view(use.target):
        return all(is_pointwise_use(u) for u in use.users)

    return torch.Tag.pointwise in use.target.tags


def gen_gm_and_inputs(target, args, kwargs):
    g = torch.fx.Graph()
    g_args = []
    a_args = []
    for n, arg in enumerate(args):
        if isinstance(arg, torch.Tensor):
            g_args.append(g.placeholder(f"arg{n}"))
            a_args.append(arg)
        else:
            g_args.append(arg)
    assert all(not isinstance(x, torch.Tensor) for x in kwargs.values())
    node = g.call_function(target, tuple(g_args), kwargs)
    if (
        len(target._schema.returns) == 1
        and str(target._schema.returns[0].type) == "Tensor"
    ):
        node = (node,)
    g.output(node)

    gm = torch.fx.GraphModule({}, g)
    return gm, a_args


def synchronize(device: str = "cuda"):
    if device == "cpu":
        return
    device_interface = get_interface_for_device(device)
    if device_interface.is_available():
        device_interface.synchronize()


def timed(
    model: Callable[..., Any], example_inputs, times: int = 1, device: str = "cuda"
) -> float:
    synchronize(device)
    torch.manual_seed(1337)
    t0 = time.perf_counter()
    for _ in range(times):
        result = model(*example_inputs)
        synchronize(device)
    t1 = time.perf_counter()
    # GC the result after timing
    assert result is not None  # type: ignore[possibly-undefined]
    return t1 - t0


def print_performance(
    fn, args=(), times=10, repeat=10, baseline=1.0, device: str = "cuda"
):
    timings = torch.tensor([timed(fn, args, times, device) for _ in range(repeat)])
    took = torch.median(timings) / times
    print(f"{took/baseline:.6f}")
    return took


def precompute_method(obj: Any, method: str):
    """Replace obj.method() with a new method that returns a precomputed constant."""
    result = getattr(obj, method)()
    setattr(obj, method, lambda: result)


def precompute_methods(obj: Any, methods: List[str]):
    """Replace methods with new methods that returns a precomputed constants."""
    for method in methods:
        precompute_method(obj, method)


def cmp(a, b) -> int:
    return int(a > b) - int(a < b)


def pad_listlike(x, size):
    if len(x) == 1:
        return type(x)([x[0]]) * size
    else:
        return x


# Used to ensure that iterating over a set is deterministic
def tuple_sorted(x):
    if len(x) == 0:
        return []

    def sort_func(elem):
        if isinstance(elem, str):
            return elem
        else:
            # We expect `elem` to be `scheduler.BaseSchedulerNode` type here,
            # but we are not able to do isinstance assert because of circular dependency
            return elem.get_name()

    return sorted(x, key=sort_func)


P = ParamSpec("P")
RV = TypeVar("RV", covariant=True)


class CachedMethod(Generic[P, RV], Protocol):
    @staticmethod
    def clear_cache(self) -> None:
        ...

    def __call__(self, *args: P.args, **kwargs: P.kwargs) -> RV:
        ...


# See https://github.com/python/mypy/issues/13222#issuecomment-1193073470 to understand the type signature
def cache_on_self(fn: Callable[Concatenate[Any, P], RV]) -> CachedMethod[P, RV]:
    key = f"__{fn.__name__}_cache"

    @functools.wraps(fn)
    def wrapper(self):
        if not hasattr(self, key):
            setattr(self, key, fn(self))
        return getattr(self, key)

    def clear_cache(self):
        if hasattr(self, key):
            delattr(self, key)

    wrapper.clear_cache = clear_cache  # type: ignore[attr-defined]
    return wrapper  # type: ignore[return-value]


def aggregate_origins(node_schedule):
    from . import ir

    if isinstance(node_schedule, list):
        return functools.reduce(
            operator.or_,
            [
                node.node.origins
                for node in node_schedule
                if hasattr(node, "node") and node.node
            ],
            set(),
        )
    elif isinstance(node_schedule, ir.ExternKernel):
        return node_schedule.origins
    else:
        return set()


def get_fused_kernel_name(node_schedule, descriptive_names):
    all_origins = aggregate_origins(node_schedule)
    if descriptive_names == "original_aten":
        # Bases the kernel name off of the top-level aten operator (i.e. pre-decompositions)
        sources = [
            origin.meta["original_aten"]._overloadpacket.__name__
            for origin in all_origins
            if origin.op == "call_function"
            and "original_aten" in origin.meta
            and origin.meta["original_aten"] is not None
        ]
        sources = sorted(set(sources))
    elif descriptive_names == "torch":
        # Bases the kernel name off of the top-level "torch" operator (i.e. post-dynamo graph)
        sources = []
        for origin in all_origins:
            if origin.op == "call_function" and "source_fn_stack" in origin.meta:
                source_fn = origin.meta["source_fn_stack"][-1]
                if isinstance(source_fn[1], str):
                    sources.append(source_fn[1])
                else:
                    sources.append(source_fn[1].__name__)
        sources = sorted(set(sources))
    elif descriptive_names == "inductor_node":
        sources = [
            origin.name for origin in all_origins if origin.op == "call_function"
        ]
    else:
        raise NotImplementedError
    sources = sources
    return "_".join(["fused"] + sources)


def get_kernel_metadata(node_schedule, wrapper):
    all_origins = aggregate_origins(node_schedule)
    inductor_nodes = [origin for origin in all_origins if origin.op == "call_function"]

    from_node_dict = collections.defaultdict(list)
    original_aten_dict = collections.defaultdict(list)
    for node in inductor_nodes:
        if "original_aten" in node.meta and node.meta["original_aten"] is not None:
            key = str(node.meta["original_aten"]._overloadpacket)
            original_aten_dict[key].append(node.name)
        if "from_node" in node.meta:
            key = node.meta["from_node"][0][0]
            from_node_dict[key].append(node.name)
    metadata = (
        f"{wrapper.comment} Source Nodes: [{', '.join(sorted(from_node_dict.keys()))}], "
        f"Original ATen: [{', '.join(sorted(original_aten_dict.keys()))}]"
    )
    # trace back to original node here
    detailed_metadata = []
    for original_node, nodes in sorted(from_node_dict.items()):
        detailed_metadata.append(
            f"{wrapper.comment} {original_node} => {', '.join(sorted(nodes))}"
        )
    return metadata, "\n".join(detailed_metadata)


def dominated_nodes(
    initial_queue: Iterable[torch.fx.Node], skip_filter=None
) -> Set[torch.fx.Node]:
    """Returns the set of nodes whose values depend on those within initial_queue"""
    initial_queue = list(initial_queue)
    dominated_set = set(initial_queue)

    while initial_queue:
        node = initial_queue.pop()
        for user in node.users:
            if skip_filter and skip_filter(user):
                continue
            if user not in dominated_set:
                dominated_set.add(user)
                initial_queue.append(user)

    return dominated_set


def gather_origins(args, kwargs):
    import itertools

    from . import ir

    def is_unrealized_node(n):
        if isinstance(n, ir.TensorBox):
            return is_unrealized_node(n.data)
        if isinstance(n, ir.StorageBox):
            return is_unrealized_node(n.data)
        return isinstance(n, ir.IRNode) and isinstance(n, ir.Pointwise)

    kwarg_origins = [val.origins for val in kwargs.values() if is_unrealized_node(val)]
    arg_origins = [arg.origins for arg in args if is_unrealized_node(arg)]
    return set(itertools.chain(*arg_origins, *kwarg_origins))


def sympy_str(expr: sympy.Expr) -> str:
    """
    Normal sympy str is very slow, this is a lot faster.  The result are
    somewhat worse, as it doesn't do as much simplification.  So don't
    use this for final codegen.
    """
    if isinstance(expr, sympy.Symbol):
        return expr.name
    if isinstance(expr, sympy.Add):
        return " + ".join(map(sympy_str, expr.args))
    if isinstance(expr, sympy.Mul):
        return " * ".join(map(sympy_str, expr.args))

    if isinstance(expr, (ModularIndexing, CleanDiv, FloorDiv)):
        return f"{expr.func.__name__}({', '.join(map(sympy_str, expr.args))})"
    return str(expr)


def sympy_index_symbol(name: str) -> sympy.Symbol:
    """
    Used to generate an integer-nonnegative symbol.
    """
    # This should never be used for creating shape/stride symbols, as those
    # should all be allocated before Inductor.
    assert name[0] != "s"
    # NOTE: shape symbols are positive (> 0), but index variables are only
    # non-negative (>= 0).
    return sympy.Symbol(name, integer=True, nonnegative=True)


def sympy_subs(expr: sympy.Expr, replacements: Dict[sympy.Expr, Any]) -> sympy.Expr:
    """
    When the passed replacement symbol v is a string, it is converted to a symbol with name v that
    have the same replaced expression integer and nonnegative properties.
    """

    def to_symbol(replaced, replacement):
        assert isinstance(replaced, sympy.Expr)
        if isinstance(replacement, str):
            return sympy.Symbol(
                replacement,
                integer=replaced.is_integer,  # type: ignore[attr-defined]
                nonnegative=replaced.is_nonnegative,  # type: ignore[attr-defined]
            )
        else:
            return replacement

    # xreplace is faster than subs, but is way more picky
    return sympy.sympify(expr).xreplace(
        {k: to_symbol(k, v) for k, v in replacements.items()}
    )


def free_symbol_startswith(index: sympy.Expr, prefix: str):
    return any(v.name.startswith(prefix) for v in index.free_symbols)  # type: ignore[attr-defined]


def free_symbol_has(index: sympy.Expr, pattern: str):
    return any(pattern in v.name for v in index.free_symbols)  # type: ignore[attr-defined]


def is_symbolic(a: Any) -> bool:
    return isinstance(a, torch.SymInt) or (
        isinstance(a, torch.Tensor)
        and any(is_symbolic(x) for x in itertools.chain(a.size(), a.stride()))
    )


def any_is_symbolic(*args: Any) -> bool:
    return any(is_symbolic(a) for a in args)


def has_incompatible_cudagraph_ops(gm):
    forbidden_set = {
        "aten._fused_moving_avg_obs_fq_helper.default",
        "aten._fused_moving_avg_obs_fq_helper_functional.default",
        "aten.multinomial.default",
        "fbgemm.dense_to_jagged.default",
        "fbgemm.jagged_to_padded_dense.default",
        "run_and_save_rng_state",
        "run_with_rng_state",
        "aten._local_scalar_dense",
    }
    if torch.are_deterministic_algorithms_enabled():
        forbidden_set.update(
            {
                "aten._unsafe_index_put.default",
                "aten.index_put.default",
                "aten.index_put_.default",
                "aten.scatter.src",
                "aten.scatter.reduce",
                "aten.scatter.value_reduce",
                "aten.scatter_add_",
                "aten.scatter_add.default",
                "aten.scatter_reduce.two",
                "aten.scatter_reduce_.two",
                "aten.scatter_reduce.two_out",
            }
        )
    for node in gm.graph.nodes:
        if str(node.target) in forbidden_set:
            return True
    return False


try:
    from triton.compiler.compiler import AttrsDescriptor as instance_descriptor
except ImportError:
    # To support older version of triton which does not have AttrsDescriptor
    # class
    instance_descriptor = collections.namedtuple(  # type: ignore[no-redef]
        "instance_descriptor",
        ["divisible_by_16", "equal_to_1", "ids_of_folded_args", "divisible_by_8"],
        defaults=[tuple(), tuple(), tuple(), tuple()],
    )


@functools.lru_cache(None)
def cache_dir() -> str:
    cache_dir = os.environ.get("TORCHINDUCTOR_CACHE_DIR")
    if cache_dir is None:
        sanitized_username = re.sub(r'[\\/:*?"<>|]', "_", getpass.getuser())
        cache_dir = os.path.join(
            tempfile.gettempdir(),
            "torchinductor_" + sanitized_username,
        )
    os.makedirs(cache_dir, exist_ok=True)
    return cache_dir


@contextlib.contextmanager
def fresh_inductor_cache(cache_entries=None):
    """
    Contextmanager that provides a clean tmp cachedir for inductor.

    Optionally, pass a dict as 'cache_entries' to get a list of filenames and sizes
    generated with this cache instance.
    """
    with tempfile.TemporaryDirectory() as inductor_cache_dir:
        with mock.patch.dict(
            os.environ, {"TORCHINDUCTOR_CACHE_DIR": inductor_cache_dir}
        ):
            triton_cache_dir = os.path.join(inductor_cache_dir, "triton")
            with mock.patch.dict(os.environ, {"TRITON_CACHE_DIR": triton_cache_dir}):
                yield
                if isinstance(cache_entries, dict):
                    assert len(cache_entries) == 0, "expected empty cache_entries dict"
                    if os.path.exists(triton_cache_dir):
                        files = os.listdir(triton_cache_dir)
                        cache_entries.update(
                            {
                                f: os.path.getsize(os.path.join(triton_cache_dir, f))
                                for f in files
                                if ".lock" not in f
                            }
                        )


def argsort(seq) -> List[int]:
    # preserve original order for equal strides
    getter = seq.__getitem__
    a_r = range(len(seq))
    return list(reversed(sorted(a_r, key=getter, reverse=True)))  # noqa: C413


@functools.lru_cache(8)
def get_dtype_size(dtype):
    return torch.empty((), dtype=dtype).element_size()


class LineContext(NamedTuple):
    context: Any


class IndentedBuffer:
    tabwidth = 4

    def __init__(self, initial_indent=0):
        self._lines = []
        self._indent = initial_indent

    def getvaluewithlinemap(self) -> tuple[str, list[tuple[int, LineContext]]]:
        buf = StringIO()
        p = 1
        linemap = []
        for line in self._lines:
            if isinstance(line, DeferredLineBase):
                line = line()
                if line is None:
                    continue
            elif isinstance(line, LineContext):
                linemap.append((p, line.context))
                continue
            assert isinstance(line, str)
            buf.write(line)
            buf.write("\n")
            p += 1 + line.count("\n")
        return buf.getvalue(), linemap

    def getvalue(self) -> str:
        v, _ = self.getvaluewithlinemap()
        return v

    def getrawvalue(self) -> str:
        buf = StringIO()
        for line in self._lines:
            if isinstance(line, DeferredLineBase):
                line = line()
                if line is None:
                    continue
            elif isinstance(line, LineContext):
                continue
            assert isinstance(line, str)
            # backslash implies line continuation
            if line.endswith("\\"):
                buf.write(line[:-1])
            else:
                buf.write(line)
                buf.write("\n")
        return buf.getvalue()

    def clear(self):
        self._lines.clear()

    def __bool__(self):
        return bool(self._lines)

    def prefix(self):
        return " " * (self._indent * self.tabwidth)

    def newline(self):
        self.writeline("\n")

    def writeline(self, line):
        if isinstance(line, LineContext):
            self._lines.append(line)
        elif isinstance(line, DeferredLineBase):
            self._lines.append(line.with_prefix(self.prefix()))
        elif line.strip():
            self._lines.append(f"{self.prefix()}{line}")
        else:
            self._lines.append("")

    def writelines(self, lines):
        for line in lines:
            self.writeline(line)

    def indent(self, offset=1):
        @contextlib.contextmanager
        def ctx():
            self._indent += offset
            try:
                yield
            finally:
                self._indent -= offset

        return ctx()

    def splice(self, other_code, strip=False):
        if isinstance(other_code, IndentedBuffer):
            dedent = float("inf")
            for line in other_code._lines:
                if not isinstance(line, LineContext) and line:
                    dedent = min(dedent, len(line) - len(line.lstrip()))
            if math.isinf(dedent):
                dedent = 0
            for line in other_code._lines:
                if isinstance(line, LineContext):
                    self._lines.append(line)
                else:
                    IndentedBuffer.writeline(self, line[int(dedent) :])
        else:
            other_code = textwrap.dedent(other_code)
            if strip:
                other_code = other_code.lstrip()
            if not other_code:
                return
            other_code = other_code.rstrip()
            for line in other_code.split("\n"):
                self.writeline(line)


class DeferredLineBase:
    """A line that can be 'unwritten' at a later time"""

    def __init__(self, line):
        if not line.strip():
            line = ""
        self.line = line

    def __call__(self) -> Optional[str]:
        """Returns either self.line or None to indicate the line has been 'unwritten'"""
        raise NotImplementedError()

    def _new_line(self, line: str) -> DeferredLineBase:
        """Returns a new deferred line with the same condition"""
        raise NotImplementedError()

    def with_prefix(self, prefix):
        return self._new_line(f"{prefix}{self.line}")

    def lstrip(self):
        return self._new_line(self.line.lstrip())

    def __getitem__(self, index):
        return self._new_line(self.line[index])

    def __bool__(self):
        return bool(self.line)

    def __len__(self):
        return len(self.line)


@functools.lru_cache(None)
def is_big_gpu(index):
    sms = torch.cuda.get_device_properties(index).multi_processor_count
    if sms < 80:  # V100
        log.warning("not enough SMs to use max_autotune_gemm mode")
        return False
    return True


def use_max_autotune() -> bool:
    return (
        config.max_autotune or config.max_autotune_gemm or config.search_autotune_cache
    )


def _use_template_for_cuda(layout, allowed_layout_dtypes: List[torch.dtype]) -> bool:
    return (
        use_max_autotune()
        and layout.device.type == "cuda"
        and layout.dtype in allowed_layout_dtypes
        and is_big_gpu(layout.device.index or 0)
    )


def _use_autotune_backend(backend: str) -> bool:
    return backend.upper() in [
        x.strip() for x in config.max_autotune_gemm_backends.upper().split(",")
    ]


def use_triton_template(layout, *, enable_int32=False):
    layout_dtypes = [torch.float16, torch.bfloat16, torch.float32]
    if enable_int32:
        layout_dtypes = [torch.float16, torch.bfloat16, torch.float32, torch.int32]
    return _use_template_for_cuda(layout, layout_dtypes) and _use_autotune_backend(
        "TRITON"
    )


<<<<<<< HEAD
def use_cutlass_template(layout, m, n, k):
    if m * n * k < config.cuda.cutlass_backend_min_gemm_size:
        return False
    from .codegen.cuda.cutlass_utils import try_import_cutlass
=======
def use_cutlass_template(layout):
    from .codegen.cuda.cutlass_utils import try_import_cutlass, _DISABLE_CUTLASS_BACKEND
    if _DISABLE_CUTLASS_BACKEND:
        return False
>>>>>>> b9a83072

    # Do not use cutlass template on ROCm
    if torch.version.hip:
        return False

    layout_dtypes = [torch.float16, torch.bfloat16, torch.float32]
    res = _use_template_for_cuda(layout, layout_dtypes) and _use_autotune_backend(
        "CUTLASS"
    )

    if res:
        if not try_import_cutlass():
            log.warning(
                "Failed to import CUTLASS lib. Please check whether "
                "_inductor.config.cuda.cutlass_dir is set correctly. "
                "Skipping CUTLASS backend for now."
            )
            return False
    return res


def use_aten_gemm_kernels():
    return not use_max_autotune() or _use_autotune_backend("ATEN")


class DebugDirManager:
    counter = itertools.count(0)
    prev_debug_name: str

    def __init__(self):
        self.id = next(DebugDirManager.counter)

    def __enter__(self):
        self.prev_debug_name = torch._dynamo.config.debug_dir_root
        self.new_name = f"{self.prev_debug_name}_tmp_{self.id}"
        torch._dynamo.config.debug_dir_root = self.new_name

    def __exit__(self, *args):
        shutil.rmtree(self.new_name)
        torch._dynamo.config.debug_dir_root = self.prev_debug_name


def run_and_get_code(fn, *args, **kwargs):
    from .graph import GraphLowering

    compile_to_module = GraphLowering.compile_to_module
    source_codes = []

    def patched_compile_to_module(self):
        mod = compile_to_module(self)
        with open(mod.__file__) as f:
            source_codes.append(f.read())
        return mod

    with mock.patch.object(
        GraphLowering, "compile_to_module", patched_compile_to_module
    ):
        torch._dynamo.reset()
        result = fn(*args, **kwargs)
    return result, source_codes


def run_and_get_triton_code(fn, *args, **kwargs):
    _, source_codes = run_and_get_code(fn, *args, **kwargs)
    # Can have two outputs if backwards was eagerly compiled
    assert (
        1 <= len(source_codes) <= 2
    ), f"expected one or two code outputs got {len(source_codes)}"
    return source_codes[0]


@contextlib.contextmanager
def override_lowering(aten_op, override_fn):
    """
    Override the lowering of aten_op with override_fn.
    The first argument of override_fn is the original lowering fn.
    """
    from torch._inductor import lowering

    orig_fn = lowering.lowerings[aten_op]
    try:
        lowering.lowerings[aten_op] = functools.partial(override_fn, orig_fn)
        yield
    finally:
        lowering.lowerings[aten_op] = orig_fn


def add_scheduler_init_hook(pre_fn, post_fn=None):
    """
    Add hook functions to be called at the beginning and end of Scheduler.__init__.
    Used for unit tests.
    """
    from torch._inductor.scheduler import Scheduler

    orig_fn = Scheduler.__init__

    def wrapper(scheduler, nodes):
        pre_fn(scheduler, nodes)
        out = orig_fn(scheduler, nodes)
        if post_fn:
            post_fn(scheduler, nodes)
        return out

    return unittest.mock.patch.object(Scheduler, "__init__", wrapper)


def developer_warning(msg):
    """
    Warnings that will be actionable for PyTorch developers, but not
    end users.  Allows us to easily disable them in stable releases but
    keep them on for nightly builds.
    """
    if config.developer_warnings:
        log.warning(msg)
    else:
        log.info(msg)


def get_num_bytes(*args: torch.Tensor, num_in_out_args: int = 0) -> int:
    """
    Return the total number of bytes the arguments of tensor type takes.

    For in/out args, tensor sizes are counted twice: once for reading and
    once for writing.

    The first num_in_out_args arguments are in out tensors.
    """
    return sum(
        arg.numel() * arg.element_size() * (1 + int(i < num_in_out_args))
        for i, arg in enumerate(args)
        if isinstance(arg, torch.Tensor)
    )


def create_bandwidth_info_str(ms, num_gb, gb_per_s, prefix="", suffix=""):
    info_str = f"{prefix}{ms:.3f}ms    \t{num_gb:.3f} GB \t {gb_per_s:7.2f}GB/s{suffix}"
    try:
        import colorama

        if ms > 0.012 and gb_per_s < 650:
            info_str = colorama.Fore.RED + info_str + colorama.Fore.RESET
    except ImportError:
        log.warning("Colorama is not installed. Install it if you want colored output")

    return info_str


def get_benchmark_name():
    """
    An experimental API used only when config.benchmark_kernel is true.

    The benchmark name is only available at codegen time. So we can not
    directly call it in benchmark_all_kernels which is run after codegen.

    The function assumes the argument after --only is the benchmark name.
    It works for torchbench.py/hugginface.py/timm_models.py. But for ad-hoc
    scripts, this function may return None.

    There are 2 flavors of --only argument we need handle:
    1. --only model_name
    2. --only=model_name
    """
    try:
        idx = sys.argv.index("--only")
        if (
            idx + 1 < len(sys.argv)
            and len(sys.argv[idx + 1]) > 0
            and sys.argv[idx + 1][0] != "-"
        ):
            return sys.argv[idx + 1]
    except ValueError:
        pass

    for arg in sys.argv:
        if arg.startswith("--only="):
            return arg[len("--only=") :]


def is_ones(items):
    return all(x == 1 for x in items)


def is_zeros(items):
    return all(x == 0 for x in items)


def is_cpu_device(inputs):
    return all(
        item.device == torch.device("cpu")
        for item in inputs
        if isinstance(item, torch.Tensor)
    )


def get_sympy_Expr_dtype(val: sympy.Expr) -> torch.dtype:
    assert isinstance(
        val, sympy.Expr
    ), "only support sympy.Expr as input to get_sympy_Expr_dtype"
    if val.is_integer:  # type: ignore[attr-defined]
        return torch.int64
    else:
        return torch.float64


@contextlib.contextmanager
def maybe_profile(should_profile, *args, **kwargs):
    if should_profile:
        with torch.profiler.profile(*args, **kwargs) as p:
            yield p
    else:
        yield


def triton_config_to_hashable(cfg):
    """
    Convert triton config to a tuple that can uniquely identify it. We can use
    the return value as a dictionary key.
    """
    items = sorted(cfg.kwargs.items())
    items.append(("num_warps", cfg.num_warps))
    items.append(("num_stages", cfg.num_stages))
    return tuple(items)


def parallel_num_threads():
    threads = config.cpp.threads
    if threads < 1:
        threads = torch.get_num_threads()
    return threads


HAS_COLORAMA = True
try:
    import colorama
except ImportError:
    HAS_COLORAMA = False


def _color_text(msg, color):
    if not HAS_COLORAMA:
        return msg

    return getattr(colorama.Fore, color.upper()) + msg + colorama.Fore.RESET


def green_text(msg):
    return _color_text(msg, "green")


def yellow_text(msg):
    return _color_text(msg, "yellow")


def red_text(msg):
    return _color_text(msg, "red")


def blue_text(msg):
    return _color_text(msg, "blue")


@functools.lru_cache(None)
def get_device_tflops(dtype):
    from triton.testing import get_max_simd_tflops, get_max_tensorcore_tflops

    assert dtype in (torch.float16, torch.bfloat16, torch.float32)

    if inspect.signature(get_max_simd_tflops).parameters.get("clock_rate"):
        # Triton API change in https://github.com/openai/triton/pull/2293
        from triton.testing import nvsmi

        sm_clock = nvsmi(["clocks.max.sm"])[0]
        if dtype in (torch.float16, torch.bfloat16):
            return get_max_tensorcore_tflops(dtype, sm_clock)

        if torch.backends.cuda.matmul.allow_tf32:
            return get_max_tensorcore_tflops(torch.float32, sm_clock)
        else:
            return get_max_simd_tflops(torch.float32, sm_clock)
    else:
        if dtype in (torch.float16, torch.bfloat16):
            return get_max_tensorcore_tflops(dtype)

        if torch.backends.cuda.matmul.allow_tf32:
            return get_max_tensorcore_tflops(torch.float32)
        else:
            return get_max_simd_tflops(torch.float32)


@functools.lru_cache(None)
def get_gpu_dram_gbps():
    from triton.testing import get_dram_gbps

    return get_dram_gbps()


def is_welford_reduction(reduction_type):
    return reduction_type.startswith("welford")


def reduction_num_outputs(reduction_type):
    return 3 if is_welford_reduction(reduction_type) else 1


def is_linux() -> bool:
    return platform.system() == "Linux"


def has_free_symbols(itr: Iterable[Any]):
    return any(isinstance(x, sympy.Expr) and not x.is_number for x in itr)


def is_dynamic(*args):
    from . import ir

    for t in args:
        if isinstance(t, ir.TensorBox):
            if has_free_symbols(t.data.get_size()) or (
                hasattr(t.data, "get_stride") and has_free_symbols(t.data.get_stride())
            ):
                return True
        elif isinstance(t, (ir.StorageBox, ir.BaseView, ir.ComputedBuffer)):
            assert hasattr(t, "get_size") and hasattr(t, "get_stride")
            if has_free_symbols(t.get_size()) or has_free_symbols(t.get_stride()):
                return True
        elif not isinstance(t, ir.IRNode):
            continue
        else:
            raise TypeError(f"unexpected type for is_dynamic {type(t)}")

    return False


# Placeholder strings used in triton codegen.
class Placeholder(enum.Enum):
    # The placeholder for the actual name of a triton kernel.
    # e.g. for "def triton_" it would be "triton_"
    KERNEL_NAME = "KERNEL_NAME"

    # The descriptive name of the triton kernel; when unique_kernel_names = False, this
    # placeholder will be replaced with a string with more information.
    DESCRIPTIVE_NAME = "DESCRIPTIVE_NAME"


def pass_execution_and_save(func, gm, msg):
    from .pattern_matcher import stable_topological_sort

    with tempfile.NamedTemporaryFile(
        mode="w",
        encoding="utf-8",
        delete=False,
    ) as f:
        before_io = io.StringIO()
        after_io = io.StringIO()
        print(f"Before:\n{gm.graph}", file=f)
        print(gm.graph, file=before_io)
        start_time = datetime.now()
        func(gm.graph)
        time_elapsed = datetime.now() - start_time
        # recompile graph
        stable_topological_sort(gm.graph)
        gm.graph.lint()
        gm.recompile()

        print(f"After:\n{gm.graph}", file=f)
        print(gm.graph, file=after_io)
        t = before_io.getvalue() == after_io.getvalue()
        log.info(
            "%s, save before/after graph to %s, graph before/after are the same = %s, time elapsed = %s",
            msg,
            f.name,
            t,
            time_elapsed,
        )<|MERGE_RESOLUTION|>--- conflicted
+++ resolved
@@ -882,17 +882,12 @@
     )
 
 
-<<<<<<< HEAD
 def use_cutlass_template(layout, m, n, k):
     if m * n * k < config.cuda.cutlass_backend_min_gemm_size:
         return False
-    from .codegen.cuda.cutlass_utils import try_import_cutlass
-=======
-def use_cutlass_template(layout):
     from .codegen.cuda.cutlass_utils import try_import_cutlass, _DISABLE_CUTLASS_BACKEND
     if _DISABLE_CUTLASS_BACKEND:
         return False
->>>>>>> b9a83072
 
     # Do not use cutlass template on ROCm
     if torch.version.hip:
