import collections
import logging
import operator
from collections import OrderedDict
from typing import (
    Any,
    DefaultDict,
    Deque,
    Dict,
    Iterable,
    Iterator,
    List,
    Optional,
    Set,
    Tuple,
)

import torch
from torch._dynamo.utils import counters

from .. import config
from ..pattern_matcher import (
    CallFunctionVarArgs,
    get_arg_value,
    stable_topological_sort,
)

try:
    # importing this will register fbgemm lowerings for inductor
    import deeplearning.fbgemm.fbgemm_gpu.fb.inductor_lowerings  # noqa: F401

    has_fbgemm = True
except Exception:
    has_fbgemm = False
    pass

aten = torch.ops.aten

log = logging.getLogger(__name__)

MIN_FUSE_SET_SIZE = 5
MAX_FUSE_SET_SIZE = 300
MAX_FUSE_SEARCH_DEPTH = 5
# The maximum tensor size that can go into the fusion group
MAX_FUSE_TENSOR_SIZE_GROUP_LINEAR = 4096

# exclude these nodes from BFS
# excluding get item improves optimizer compilation time by 60s
SEARCH_EXCLUSIONS = {operator.getitem}


default_graph_search_options = {
    "min_fuse_set_size": MIN_FUSE_SET_SIZE,
    "max_fuse_set_size": MAX_FUSE_SET_SIZE,
    "max_fuse_search_depth": MAX_FUSE_SEARCH_DEPTH,
    "max_fuse_tensor_size_group_linear": MAX_FUSE_TENSOR_SIZE_GROUP_LINEAR,
}

graph_search_options = default_graph_search_options


def update_stack_example_value(node, metadata, dim=0, op=torch.stack):
    """
    Update the example value of the node in the graph to enable followup split cat opt.
    """
    if node is not None and hasattr(node, "meta"):
        if op == torch.stack:
            example_value = torch.stack(metadata, dim=dim)
        elif op == torch.unbind:
            example_value = torch.unbind(metadata, dim=dim)  # type: ignore[assignment]
        else:
            return
        node.meta["example_value"] = example_value


def update_pointwise_example_value(pointwise_node, input, other, op):
    """
    Update the example value of the add node in the graph to enable followup split cat opt.
    """
    if pointwise_node is not None and hasattr(pointwise_node, "meta"):
        if op == torch.add:
            example_value = torch.add(input, other)
        elif op == torch.mul:
            example_value = torch.mul(input, other)
        else:
            return
        pointwise_node.meta["example_value"] = example_value


class GroupBatchFusionBase:
    def __init__(self, **kwargs):
        self.graph_search_options = kwargs.pop(
            "graph_search_options", default_graph_search_options
        )

    def match(self, node):
        raise NotImplementedError("match called on base")

    def fuse(self, graph, subset):
        raise NotImplementedError("fuse called on base")


PRE_GRAD_FUSIONS: Dict[str, GroupBatchFusionBase] = dict()
POST_GRAD_FUSIONS: Dict[str, GroupBatchFusionBase] = dict()


def register_fusion(name: str, pre_grad=True):
    def decorator(fusion_cls: GroupBatchFusionBase):
        if pre_grad:
            PRE_GRAD_FUSIONS[name] = fusion_cls
        else:
            POST_GRAD_FUSIONS[name] = fusion_cls
        return fusion_cls

    return decorator


def list_group_batch_fusions(pre_grad=True) -> List[str]:
    if pre_grad:
        return list(PRE_GRAD_FUSIONS.keys())
    else:
        return list(POST_GRAD_FUSIONS.keys())


def decompose_stack(graph: torch.fx.GraphModule, input_tensors: List[Any]) -> Any:
    unsqueezed_inputs = []
    for input_tensor in input_tensors:
        unsqueezed_input = graph.call_function(
            aten.unsqueeze, args=(input_tensor,), kwargs={"dim": 0}
        )
        unsqueezed_inputs.append(unsqueezed_input)
    stacked_inputs = graph.call_function(
        aten.cat, args=(unsqueezed_inputs,), kwargs={"dim": 0}
    )
    return stacked_inputs


class GroupFusion(GroupBatchFusionBase):
    """
    Fuse ops in a group way, e.g, fuse mm/addmm of arbitrary input shapes with fbgemm.gmm.
    """

    pass


class BatchFusion(GroupBatchFusionBase):
    """
    Fuse ops in a batch way, e.g, fuse mm/addmm of same input shapes with bmm.
    """

    pass


class BatchPointwiseOpsFusionFactory(BatchFusion):
    def __init__(self, op, **kwargs):
        super().__init__(**kwargs)
        self.op = op


@register_fusion("batch_linear_post_grad", pre_grad=False)
class PostGradBatchLinearFusion(BatchFusion):
    """
    Fuse ops in a batch way in post grad (aten level).
    """

    def _addmm_node_can_be_fused(self, node: torch.fx.Node) -> bool:
        return (
            node.kwargs.get("beta", 1.0) == 1.0 and node.kwargs.get("alpha", 1.0) == 1.0  # type: ignore[return-value]
        )

    def _is_input_2d(self, input: torch.fx.Node) -> bool:
        input_shapes = input.meta["tensor_meta"].shape
        return (
            len(input_shapes) == 2
            and isinstance(input_shapes[0], int)
            and isinstance(input_shapes[1], int)
        )

    def match(self, node: torch.fx.Node) -> Optional[Tuple[str, int, int, int, bool]]:
        if CallFunctionVarArgs(aten.mm).match(node):
            input_m, weight_m = node.args
            bias_m = None

        elif CallFunctionVarArgs(aten.addmm.default).match(
            node
        ) and self._addmm_node_can_be_fused(node):
            bias_m, input_m, weight_m = node.args
        else:
            return None

        # only handle the cases where inputs are 2D tensors
        if not self._is_input_2d(input_m) or not self._is_input_2d(weight_m):  # type: ignore[arg-type]
            return None
        m, k = input_m.meta["tensor_meta"].shape  # type: ignore[union-attr]
        n = weight_m.meta["tensor_meta"].shape[1]  # type: ignore[union-attr]
        batch_key = ("batch_linear", m, k, n, bias_m is not None)
        return batch_key

    def fuse(self, graph: torch.fx.GraphModule, subset: List[torch.fx.Node]):
        batch_inputs = []
        batch_weights = []
        batch_biases = []
        batch_nodes = []

        for node in subset:
            if CallFunctionVarArgs(aten.addmm.default).match(node):
                bias, input, weight = node.args
            elif CallFunctionVarArgs(aten.mm.default).match(node):
                input, weight = node.args
                bias = None
            batch_nodes.append(node)
            batch_inputs.append(input)  # type: ignore[possibly-undefined]
            batch_weights.append(weight)  # type: ignore[possibly-undefined]
            batch_biases.append(bias)  # type: ignore[possibly-undefined]

        with graph.inserting_before(subset[-1]):
            fused_inputs = decompose_stack(graph, batch_inputs)
            fused_weights = decompose_stack(graph, batch_weights)
            fused_bmm = graph.call_function(
                aten.bmm,
                args=(fused_inputs, fused_weights),
            )

        for i, original_mm in enumerate(batch_nodes):
            has_bias = False
            with graph.inserting_after(fused_bmm):
                new_mm = graph.call_function(aten.select, args=((fused_bmm, 0, i)))
                if batch_biases[i]:
                    has_bias = True
                    new_bias_add = graph.call_function(
                        aten.add, args=((batch_biases[i], new_mm))
                    )
            new_mm_cont = new_bias_add if has_bias else new_mm  # type: ignore[possibly-undefined]
            original_mm.replace_all_uses_with(new_mm_cont)
            new_mm_cont.meta.update(original_mm.meta)
            graph.erase_node(original_mm)
        counters["inductor"]["batch_linear_post_grad"] += 1


@register_fusion("group_linear", pre_grad=False)
class GroupLinearFusion(GroupFusion):
    def _addmm_node_can_be_fused(self, node: torch.fx.Node):
        input_shape = node.args[1].meta["tensor_meta"].shape  # type: ignore[union-attr]
        weight_shape = node.args[2].meta["tensor_meta"].shape  # type: ignore[union-attr]
        return (
            node.kwargs.get("beta", 1.0) == 1.0
            and node.kwargs.get("alpha", 1.0) == 1.0
            and len(input_shape) == 2
            and len(weight_shape) == 2
            and all(x % 2 == 0 for x in input_shape + weight_shape)
            and all(
                shape <= self.graph_search_options["max_fuse_tensor_size_group_linear"]
                for shape in input_shape + weight_shape
            )
        )

    def _mm_node_can_be_fused(self, node: torch.fx.Node):
        input_shape = node.args[0].meta["tensor_meta"].shape  # type: ignore[union-attr]
        weight_shape = node.args[1].meta["tensor_meta"].shape  # type: ignore[union-attr]
        return (
            len(input_shape) == 2
            and len(weight_shape) == 2
            and all(x % 2 == 0 for x in input_shape + weight_shape)
            and all(
                shape <= self.graph_search_options["max_fuse_tensor_size_group_linear"]
                for shape in input_shape + weight_shape
            )
        )

    def match(self, node: torch.fx.Node) -> Optional[Tuple[str, bool]]:
        if CallFunctionVarArgs(aten.mm.default).match(
            node
        ) and self._mm_node_can_be_fused(node):
            group_key = ("group_linear", True)
        elif CallFunctionVarArgs(aten.addmm.default).match(
            node
        ) and self._addmm_node_can_be_fused(node):
            bias = node.args[0]
            group_key = ("group_linear", bias is None)
        else:
            group_key = None
        return group_key

    def fuse(self, graph: torch.fx.GraphModule, subset: List[torch.fx.Node]):
        group_inputs = []
        group_weights = []
        group_biases = []
        group_nodes = []
        for node in subset:
            if CallFunctionVarArgs(aten.addmm.default).match(node):
                bias, input, weight = node.args
            else:
                assert CallFunctionVarArgs(aten.mm.default).match(node)
                input, weight = node.args
                bias = None

            group_nodes.append(node)
            group_inputs.append(input)
            group_weights.append(weight)
            group_biases.append(bias)

        if all(bias is None for bias in group_biases):
            group_biases = None  # type: ignore[assignment]
        group_biases: Optional[List[Any]]

        with graph.inserting_before(subset[0]):
            fused_mm = graph.call_function(
                torch.ops.fbgemm.gmm.default,
                args=(group_inputs, group_weights, group_biases),
                kwargs={"smart_fused": True},
            )

        for i, original_mm in enumerate(group_nodes):
            with graph.inserting_after(fused_mm):
                new_mm = graph.call_function(operator.getitem, args=(fused_mm, i))
            original_mm.replace_all_uses_with(new_mm)
            new_mm.meta.update(original_mm.meta)
            graph.erase_node(original_mm)
        counters["inductor"]["group_linear"] += 1


class BatchPointwiseOpsPostGradFusion(BatchPointwiseOpsFusionFactory):
    """
    Batch pointwise operator (e.g., add, mul) in post grad pass.
    """

    def __init__(self, op, **kwargs):
        super().__init__(op, **kwargs)
        self.op = op

    def _pointwise_node_can_be_fused(self, node: torch.fx.Node):
        # note: we only consider the case where the inputs are tensors
        # for mixed precision training, we need to make sure the inputs
        # of the aten.cat when do the stack should be the same dtype
        # otherwise, the output of the aten.cat may be not the same as
        # its inputs, and cause dtype not same error in mm or addmm
        input, other = node.args
        return (
            input.meta["tensor_meta"].shape == other.meta["tensor_meta"].shape  # type: ignore[union-attr]
            if hasattr(input, "meta")
            and hasattr(other, "meta")
            and "tensor_meta" in input.meta  # type: ignore[union-attr]
            and "tensor_meta" in other.meta  # type: ignore[union-attr]
            else False
        )

    def match(self, node: torch.fx.Node):
        if CallFunctionVarArgs(self.op).match(
            node
        ) and self._pointwise_node_can_be_fused(node):
            alpha = node.kwargs.get("alpha", 1.0)
            rounding_mode = node.kwargs.get("rounding_mode", None)
            input, other = node.args
            shape = list(input.meta["tensor_meta"].shape)  # type: ignore[union-attr]
            group_key = (
                "batch_" + self.op.__name__.lower().split(".")[0] + "_post_grad",
                str(shape),
                str(input.meta["tensor_meta"].dtype),  # type: ignore[union-attr]
                str(other.meta["tensor_meta"].dtype),  # type: ignore[union-attr]
                str(alpha),
                str(rounding_mode),
            )
        else:
            group_key = None
        return group_key

    def fuse(self, graph: torch.fx.GraphModule, subset: List[torch.fx.Node]):
        batch_inputs, batch_others = [], []
        alpha = subset[0].kwargs.get("alpha", 1.0)

        for node in subset:
            input, other = node.args
            batch_inputs.append(input)
            batch_others.append(other)

        with graph.inserting_before(subset[0]):
            stack_inputs = decompose_stack(graph, batch_inputs)
            stack_others = decompose_stack(graph, batch_others)

            batch_op = graph.call_function(
                self.op,
                args=(stack_inputs, stack_others),
                kwargs={"alpha": alpha} if self.op == aten.add.Tensor else {},
            )
            for i, original_add in enumerate(subset):
                with graph.inserting_after(batch_op):
                    new_add = graph.call_function(
                        torch.ops.aten.select, args=((batch_op, 0, i))
                    )
                original_add.replace_all_uses_with(new_add)
                new_add.meta.update(original_add.meta)
                graph.erase_node(original_add)
        counters["inductor"][
            "batch_aten_" + self.op.__name__.lower().split(".")[0]
        ] += 1


@register_fusion("batch_linear_lhs")
class BatchLinearLHSFusion(BatchFusion):
    """
    Batch linear left-hand side fusion. This pass tries to fuse the following patterns:

        torch.nn.functional.linear(x, w1), linear(x, w2),... * linear(x, wn)
        -> torch.mm(x, torch.cat([w1, w2,... * wn]).transpose(0, 1))

    We have a separate pass to eliminate contiguous transpose in a generic way.
    """

    def match(self, node: torch.fx.Node) -> Optional[Tuple[str, bool, Any]]:
        if CallFunctionVarArgs(torch.nn.functional.linear).match(
            node
        ) and is_linear_node_can_be_fused(node):
            input = get_arg_value(node, 0, "input")
            bias = get_arg_value(node, 2, "bias")
            group_key = ("batch_linear_lhs", bias is None, input)
        else:
            group_key = None
        return group_key

    def fuse(self, graph: torch.fx.GraphModule, subset: List[torch.fx.Node]):
        batch_nodes = []
        batch_input = None
        batch_weights = []
        batch_biases = []
        split_sections = []
        for node in subset:
            input = get_arg_value(node, 0, "input")
            weight = get_arg_value(node, 1, "weight")
            bias = get_arg_value(node, 2, "bias")
            batch_nodes.append(node)
            if batch_input is None:
                batch_input = input
            else:
                assert batch_input is input
            batch_weights.append(weight)
            if bias:
                batch_biases.append(bias)
            split_sections.append(weight.meta["example_value"].shape[0])

        with graph.inserting_before(subset[0]):
            cat_weights = graph.call_function(
                torch.cat, args=(batch_weights,), kwargs={"dim": 0}
            )
            transposed_weights = graph.call_function(
                torch.transpose, args=(cat_weights, 0, 1)
            )
            if len(batch_biases) > 0:
                cat_biases = graph.call_function(
                    torch.cat, args=(batch_biases,), kwargs={"dim": 0}
                )
                fused_lhs = graph.call_function(
                    torch.addmm,
                    args=(cat_biases, batch_input, transposed_weights),
                )
            else:
                fused_lhs = graph.call_function(
                    torch.mm,
                    args=(batch_input, transposed_weights),
                )
            fused_lhs_list = graph.call_function(
                torch.split, args=(fused_lhs, split_sections), kwargs={"dim": 1}
            )

        for i, node in enumerate(batch_nodes):
            with graph.inserting_after(fused_lhs_list):
                new_node = graph.call_function(
                    operator.getitem, args=(fused_lhs_list, i)
                )
            node.replace_all_uses_with(new_node)
            new_node.meta.update(node.meta)
            graph.erase_node(node)
        counters["inductor"]["batch_linear_lhs"] += 1


def is_node_meta_valid(node: Optional[torch.fx.Node]):
    if node is None:
        return True
    if "example_value" not in node.meta:
        return False
    return True


def is_linear_node_can_be_fused(node: torch.fx.Node):
    input = get_arg_value(node, 0, "input")
    weight = get_arg_value(node, 1, "weight")
    return (
        is_node_meta_valid(node)
        and is_node_meta_valid(input)
        and is_node_meta_valid(weight)
        and len(input.meta["example_value"].shape) == 2
        and len(weight.meta["example_value"].shape) == 2
    )


@register_fusion("batch_linear")
class PreGradBatchLinearFusion(BatchFusion):
    """
    Batch linear fusion in pre grad pass.
    Fuse linear with same size with torch.baddmm
    """

    def _getitem_args(self, getitem_node: torch.fx.Node):
        if getitem_node.target != operator.__getitem__ or (
            getitem_node.op != "call_function"
        ):
            return None
        return getitem_node.args[0]

    def match(self, node: torch.fx.Node):
        if CallFunctionVarArgs(torch.nn.functional.linear).match(
            node
        ) and is_linear_node_can_be_fused(node):
            input = get_arg_value(node, 0, "input")
            weight = get_arg_value(node, 1, "weight")
            bias = get_arg_value(node, 2, "bias")
            group_key = (
                "batch_linear_pre_grad",
                self._getitem_args(input),
                str(input.meta["example_value"].shape),
                str(weight.meta["example_value"].shape),
                bias is None,
            )
        else:
            group_key = None
        return group_key

    def fuse(self, graph: torch.fx.GraphModule, subset: List[torch.fx.Node]):
        batch_nodes = []
        batch_inputs = []
        batch_weights = []
        batch_biases = []
        batch_inputs_metadata = []
        batch_weights_metadata = []
        batch_biases_metadata = []
        for node in subset:
            batch_nodes.append(node)
            input = get_arg_value(node, 0, "input")
            batch_inputs.append(input)
            batch_inputs_metadata.append(input.meta["example_value"])
            weight = get_arg_value(node, 1, "weight")
            batch_weights.append(weight)
            batch_weights_metadata.append(weight.meta["example_value"])
            bias = get_arg_value(node, 2, "bias")
            batch_biases.append(bias)
            if bias is not None and hasattr(bias, "meta"):
                batch_biases_metadata.append(bias.meta["example_value"])

        with graph.inserting_before(subset[0]):
            stack_inputs = graph.call_function(
                torch.stack, args=(batch_inputs,), kwargs={"dim": 0}
            )
            update_stack_example_value(stack_inputs, batch_inputs_metadata)
            stack_weights = graph.call_function(
                torch.stack, args=(batch_weights,), kwargs={"dim": 0}
            )
            update_stack_example_value(stack_weights, batch_weights_metadata)
            transpose_weight = graph.call_function(
                torch.transpose, args=(stack_weights, 1, 2)
            )
            if all(bias is None for bias in batch_biases):
                bmm = graph.call_function(
                    torch.bmm,
                    args=(stack_inputs, transpose_weight),
                )
            else:
                stack_biases = graph.call_function(
                    torch.stack, args=(batch_biases,), kwargs={"dim": 0}
                )
                update_stack_example_value(stack_biases, batch_biases_metadata)
                unsqueeze_biases = graph.call_function(
                    torch.unsqueeze, args=(stack_biases, 1)
                )
                bmm = graph.call_function(
                    torch.baddbmm,
                    args=(unsqueeze_biases, stack_inputs, transpose_weight),
                )

            bmm = graph.call_function(torch.unbind, args=(bmm,), kwargs={"dim": 0})
            for i, linear in enumerate(batch_nodes):
                with graph.inserting_after(bmm):
                    getitem = graph.call_function(operator.getitem, args=(bmm, i))
                linear.replace_all_uses_with(getitem)
                getitem.meta.update(linear.meta)
                graph.erase_node(linear)
        counters["inductor"]["batch_linear"] += 1


@register_fusion("batch_layernorm")
class BatchLayernormFusion(BatchFusion):
    """
    Batch layer norm fusion in pre grad pass
    """

    def match(self, node: torch.fx.Node):
        if CallFunctionVarArgs(torch.nn.functional.layer_norm).match(node):
            input = get_arg_value(node, 0, "input")
            weight = get_arg_value(node, 2, "weight")
            bias = get_arg_value(node, 3, "bias")
            group_key = (
                (
                    "batch_layernorm",
                    str(input.meta["example_value"].shape),
                    str(weight.meta["example_value"].shape)
                    if weight is not None
                    else "",
                    str(bias.meta["example_value"].shape) if bias is not None else "",
                    str(get_arg_value(node, 1, "normalized_shape")),
                    str(get_arg_value(node, 4, "eps")),
                )
                if "example_value" in input.meta
                and is_node_meta_valid(weight)
                and is_node_meta_valid(bias)
                else None
            )
        else:
            group_key = None
        return group_key

    def fuse(self, graph: torch.fx.GraphModule, subset: List[torch.fx.Node]):
        group_inputs = []
        group_shapes = []
        group_weights = []
        group_biases = []
        group_epss = []
        group_nodes = []
        group_inputs_metadata = []
        group_biases_metadata = []
        group_weights_metadata = []
        for node in subset:
            group_nodes.append(node)
            input = get_arg_value(node, 0, "input")
            group_inputs.append(input)
            group_inputs_metadata.append(input.meta["example_value"])
            group_shapes.append(get_arg_value(node, 1, "normalized_shape"))
            weight = get_arg_value(node, 2, "weight")
            group_weights.append(weight)
            if weight is not None and hasattr(weight, "meta"):
                group_weights_metadata.append(weight.meta["example_value"])
            bias = get_arg_value(node, 3, "bias")
            group_biases.append(bias)
            if bias is not None and hasattr(bias, "meta"):
                group_biases_metadata.append(bias.meta["example_value"])
            eps = get_arg_value(node, 4, "eps")
            if eps is None:
                eps = 1e-5
            group_epss.append(eps)
        stack_dim = -1 - len(group_shapes[-1])

        if all(bias is None for bias in group_biases):
            group_biases = None  # type: ignore[assignment]
        group_biases: Optional[List[Any]]
        if all(weight is None for weight in group_weights):
            group_weights = None  # type: ignore[assignment]
        group_weights: Optional[List[Any]]
        assert all(
            eps == group_epss[0] for eps in group_epss
        ), "all epsilon values must be equal"

        with graph.inserting_before(subset[0]):
            stack_input = graph.call_function(
                torch.stack, args=(group_inputs,), kwargs={"dim": stack_dim}
            )
            update_stack_example_value(stack_input, group_inputs_metadata, stack_dim)
            if group_weights is not None:
                stack_weight = graph.call_function(
                    torch.stack, args=(group_weights,), kwargs={"dim": 0}
                )
                update_stack_example_value(stack_weight, group_weights_metadata)
            else:
                stack_weight = None
            if group_biases is not None:
                stack_bias = graph.call_function(
                    torch.stack, args=(group_biases,), kwargs={"dim": 0}
                )
                update_stack_example_value(stack_bias, group_biases_metadata)
            else:
                stack_bias = None

            batch_layer_norm = graph.call_function(
                torch.nn.functional.layer_norm,
                args=(stack_input, group_shapes[-1]),
                kwargs={"eps": group_epss[-1]},
            )
            batch_layer_norm.meta["example_value"] = stack_input.meta["example_value"]

            if group_weights is not None and group_biases is not None:
                previous_batch_layer_norm_meta = batch_layer_norm.meta["example_value"]
                batch_layer_norm = graph.call_function(
                    torch.mul, args=(stack_weight, batch_layer_norm)
                )
                update_pointwise_example_value(
                    batch_layer_norm,
                    stack_weight.meta["example_value"],
                    previous_batch_layer_norm_meta,
                    torch.mul,
                )
                previous_batch_layer_norm_meta = batch_layer_norm.meta["example_value"]
                batch_layer_norm = graph.call_function(
                    torch.add, args=(stack_bias, batch_layer_norm)
                )
                update_pointwise_example_value(
                    batch_layer_norm,
                    stack_bias.meta["example_value"],
                    previous_batch_layer_norm_meta,
                    torch.add,
                )
            elif group_weights is not None and group_biases is None:
                previous_batch_layer_norm_meta = batch_layer_norm.meta["example_value"]
                batch_layer_norm = graph.call_function(
                    torch.mul, args=(stack_weight, batch_layer_norm)
                )
                update_pointwise_example_value(
                    batch_layer_norm,
                    stack_weight.meta["example_value"],
                    previous_batch_layer_norm_meta,
                    torch.mul,
                )
            elif group_weights is None and group_biases is not None:
                previous_batch_layer_norm_meta = batch_layer_norm.meta["example_value"]
                batch_layer_norm = graph.call_function(
                    torch.add, args=(stack_bias, batch_layer_norm)
                )
                update_pointwise_example_value(
                    batch_layer_norm,
                    stack_bias.meta["example_value"],
                    previous_batch_layer_norm_meta,
                    torch.add,
                )

            batch_layer_norm_unbind = graph.call_function(
                torch.unbind,
                args=(batch_layer_norm,),
                kwargs={"dim": stack_dim},
            )
            update_stack_example_value(
                batch_layer_norm_unbind,
                batch_layer_norm.meta["example_value"],
                op=torch.unbind,
                dim=stack_dim,
            )

        for i, node in enumerate(group_nodes):
            with graph.inserting_after(batch_layer_norm_unbind):
                new_node = graph.call_function(
                    operator.getitem, args=(batch_layer_norm_unbind, i)
                )
            node.replace_all_uses_with(new_node)
            new_node.meta.update(node.meta)
            graph.erase_node(node)
        counters["inductor"]["batch_layernorm"] += 1


class BatchPointwiseOpsPreGradFusion(BatchPointwiseOpsFusionFactory):
    """
    Batch poinwise ops (e.g., sigmoid, relu, tanh) fusion in pre grad pass.
    We fuse it in random place, and the introduced stack node may be merged in split cat.
    """

    def __init__(self, op, **kwargs):
        super().__init__(op, **kwargs)
        self.op = op

    def match(self, node: torch.fx.Node):
        input = get_arg_value(node, 0, "input")
        if CallFunctionVarArgs(self.op).match(node) and is_node_meta_valid(node):
            # for relu op, we also use the inplace to construct the key
            group_key = (
                "batch_" + self.op.__name__.lower().split(".")[0] + "_pre_grad",
                str(input.meta["example_value"].shape),
                str(node.kwargs.get("inplace", False)),
            )
        else:
            group_key = None
        return group_key

    def fuse(self, graph: torch.fx.GraphModule, subset: List[torch.fx.Node]):
        batch_nodes = []
        batch_inputs = []
        batch_inputs_metadata = []

        for node in subset:
            batch_nodes.append(node)
            input = get_arg_value(node, 0, "input")
            batch_inputs.append(input)
            batch_inputs_metadata.append(input.meta["example_value"])

        with graph.inserting_before(subset[0]):
            stack_inputs = graph.call_function(
                torch.stack, args=(batch_inputs,), kwargs={"dim": 0}
            )
            update_stack_example_value(stack_inputs, batch_inputs_metadata)
            if self.op == torch.nn.functional.relu:
                batch_op = graph.call_function(
                    self.op,
                    args=(stack_inputs,),
                    kwargs={"inplace": subset[0].kwargs.get("inplace", False)},
                )
            else:
                batch_op = graph.call_function(
                    self.op,
                    args=(stack_inputs,),
                )
            unbind_op = graph.call_function(
                torch.unbind, args=(batch_op,), kwargs={"dim": 0}
            )
            for i, node in enumerate(batch_nodes):
                with graph.inserting_after(unbind_op):
                    getitem = graph.call_function(operator.getitem, args=(unbind_op, i))
                node.replace_all_uses_with(getitem)
                getitem.meta.update(node.meta)
                graph.erase_node(node)
        counters["inductor"]["batch_" + self.op.__name__.lower().split(".")[0]] += 1


@register_fusion("batch_tanh")
class BatchTanhPreGradFusion(BatchPointwiseOpsPreGradFusion):
    def __init__(self, **kwargs):
        super().__init__(torch.tanh, **kwargs)


@register_fusion("batch_sigmoid")
class BatchSigmoidPreGradFusion(BatchPointwiseOpsPreGradFusion):
    def __init__(self, **kwargs):
        super().__init__(torch.sigmoid, **kwargs)


@register_fusion("batch_relu")
class BatchReLuPreGradFusion(BatchPointwiseOpsPreGradFusion):
    def __init__(self, **kwargs):
        super().__init__(torch.nn.functional.relu, **kwargs)


@register_fusion("batch_aten_add", pre_grad=False)
class BatchAddPostGradFusion(BatchPointwiseOpsPostGradFusion):
    def __init__(self, **kwargs):
        super().__init__(aten.add.Tensor, **kwargs)


@register_fusion("batch_aten_sub", pre_grad=False)
class BatchSubPostGradFusion(BatchPointwiseOpsPostGradFusion):
    def __init__(self, **kwargs):
        super().__init__(aten.sub.Tensor, **kwargs)


@register_fusion("batch_aten_div", pre_grad=False)
class BatchDivPostGradFusion(BatchPointwiseOpsPostGradFusion):
    def __init__(self, **kwargs):
        super().__init__(aten.div.Tensor, **kwargs)


@register_fusion("batch_aten_mul", pre_grad=False)
class BatchMulPostGradFusion(BatchPointwiseOpsPostGradFusion):
    def __init__(self, **kwargs):
        super().__init__(aten.mul.Tensor, **kwargs)


class _OrderedSet:
    def __init__(self, param=None):
        if param:
            self.rep = OrderedDict({k: None for k in param})
        else:
            self.rep = OrderedDict()

    def __contains__(self, o):
        return o in self.rep

    def __len__(self):
        return self.rep.__len__()

    def append(self, o):
        self.rep[o] = None

    def __iter__(self):
        return self.rep.keys().__iter__()


def find_independent_subset_greedy(
    node_list: Iterable[torch.fx.Node],
    graph_search_options: Dict[str, Any],
) -> Iterator[Iterable[torch.fx.Node]]:
    """
    Yields a list of subsets of `node_list` where no element in the subset
    depends on any other element in the subset. This results in a set of
    independent nodes which can be fused together.

    The order of `node_list` is preserved within each subset so we can benefit
    from split-cat elimination in later passes.

    During iteration it is only safe to mutate the graph by changing the nodes
    that have been returned.

    graph_search_options:
      - min_fuse_set_size: Minimum size of the subset to consider. Subsets below
        this size will be ignored.
      - max_fuse_set_size: Maximum size of the subset to consider. Subsets will
        be broken to be at most this size.
    """

    # Compute all the children of `node` which are members of
    # `interesting_nodes`.
    def find_dependent_nodes(node, interesting_nodes):
        visited_node_set: Set[torch.fx.Node] = {node}
        dep_set: Set[torch.fx.Node] = set()

        work = [node]
        while work:
            node = work.pop()
            for input_node in node.all_input_nodes:
                if input_node in interesting_nodes:
                    dep_set.add(input_node)

                if input_node not in visited_node_set:
                    visited_node_set.add(input_node)
                    work.append(input_node)

        return dep_set

    min_fuse_set_size = graph_search_options["min_fuse_set_size"]
    max_fuse_set_size = graph_search_options["max_fuse_set_size"]

    # node_list needs to be a set because we only track the nodes that are left
    # in it (and we want to do the `in` on a set, not a list). But we want to
    # keep the correct order.
    node_list = _OrderedSet(node_list)

    cache: Dict[torch.fx.Node, Set[torch.fx.Node]] = {}
    while node_list:
        subset: List[torch.fx.Node] = []
        subset_deps: Set[torch.fx.Node] = set()

        next_round_node_list = _OrderedSet()
        for node in node_list:
            if len(subset) >= max_fuse_set_size or node in subset_deps:
                next_round_node_list.append(node)
                continue

            dep_set = cache.pop(node, None)
            if dep_set is None:
                dep_set = find_dependent_nodes(node, node_list)

            if not dep_set.intersection(subset):
                subset.append(node)
                subset_deps.update(dep_set)
            else:
                next_round_node_list.append(node)
                cache[node] = dep_set

        if len(subset) >= min_fuse_set_size:
            # Careful here - the caller uses the subsets to fuse nodes together
            # so we need to clear any cache entry that contains one of the
            # returned nodes because the dependency list could be different
            # (larger) after the merge.
            cache = {k: v for k, v in cache.items() if v.isdisjoint(subset)}
            yield subset

        node_list = next_round_node_list


def get_fusion_candidates(
    rule: GroupBatchFusionBase, root_node: torch.fx.Node, fused_set: Set[torch.fx.Node]
) -> DefaultDict[Any, List[torch.fx.Node]]:
    """
    Search fusion candidates for a specific rule using BFS starting from the root node.
    We only search the subgraph within graph_search_options["max_fuse_search_depth"].
    """
    q: Deque[Tuple[int, torch.fx.Node]] = collections.deque()

    candidate_dict: DefaultDict[Any, List[torch.fx.Node]] = collections.defaultdict(
        list
    )

    if root_node.target in SEARCH_EXCLUSIONS:
        return candidate_dict

    visited_set: Set[torch.fx.Node] = set()

    for next_node in root_node.all_input_nodes:
        q.append((1, next_node))
        visited_set.add(next_node)

    while len(q) > 0:
        depth, node = q.popleft()

        if node in fused_set:
            continue

        key = rule.match(node)
        if key is not None:
            candidate_nodes = candidate_dict[key]
            if node not in candidate_nodes:
                candidate_nodes.append(node)
        else:
            if depth < rule.graph_search_options["max_fuse_search_depth"]:
                for next_node in node.all_input_nodes:
                    if next_node not in visited_set:
                        visited_set.add(next_node)
                        q.append((depth + 1, next_node))

    return candidate_dict


def apply_group_batch_fusion(graph: torch.fx.GraphModule, rule: GroupBatchFusionBase):
    stable_topological_sort(graph)  # type: ignore[arg-type]
    fused_set: Set[torch.fx.Node] = set()

    for node in reversed(graph.nodes):
        candidates = get_fusion_candidates(rule, node, fused_set)

        for key, candidate_nodes in candidates.items():
            if len(candidate_nodes) < rule.graph_search_options["min_fuse_set_size"]:
                continue

            for subset in find_independent_subset_greedy(
                candidate_nodes, rule.graph_search_options
            ):
                rule.fuse(graph, subset)
                fused_set.update(subset)
<<<<<<< HEAD
                if isinstance(rule, GroupFusion):
                    counters["inductor"]["group_fusion"] += 1
                elif isinstance(rule, BatchFusion):
                    counters["inductor"]["batch_fusion"] += 1
                else:
                    counters["inductor"]["unknown_group_batch_fusion"] += 1

=======
>>>>>>> eb5381da
                log.debug(
                    f"{rule.__class__.__name__}: key = {key}; subset size = {len(list(subset))}"  # noqa: G004
                )


def generate_fusion_from_config(config_options: Dict[str, Any], pre_grad=True):
    fusions: List[GroupBatchFusionBase] = []
    for name, options in config_options.items():
        fusion_cls = PRE_GRAD_FUSIONS[name] if pre_grad else POST_GRAD_FUSIONS[name]
        _options = graph_search_options.copy()
        _options.update(options)
        fusions.append(fusion_cls(graph_search_options=_options))  # type: ignore[operator]
    return fusions


def group_batch_fusion_passes(graph: torch.fx.Graph, pre_grad=True):
    fusions: List[GroupBatchFusionBase] = []
    # we keep all current pre grad fusions to keep
    # current implementation, will remove this later
    if pre_grad:
        fusions += generate_fusion_from_config(
            config.pre_grad_fusion_options, pre_grad=True
        )
    else:
        fbgemm_fusion_keys = [
            x
            for x in config.post_grad_fusion_options
            if config.post_grad_fusion_options[x].get("require_fbgemm", False)
        ]
        fbgemm_fusions = {
            fusion: config.post_grad_fusion_options[fusion]
            for fusion in fbgemm_fusion_keys
        }
        non_fbgemm_fusions = {
            fusion: config.post_grad_fusion_options[fusion]
            for fusion in config.post_grad_fusion_options.keys()
            if fusion not in fbgemm_fusion_keys
        }
        fusions += generate_fusion_from_config(non_fbgemm_fusions, pre_grad=False)
        if has_fbgemm:
            fusions += generate_fusion_from_config(fbgemm_fusions, pre_grad=False)

    for rule in fusions:
        apply_group_batch_fusion(graph, rule)  # type: ignore[arg-type]<|MERGE_RESOLUTION|>--- conflicted
+++ resolved
@@ -1015,16 +1015,6 @@
             ):
                 rule.fuse(graph, subset)
                 fused_set.update(subset)
-<<<<<<< HEAD
-                if isinstance(rule, GroupFusion):
-                    counters["inductor"]["group_fusion"] += 1
-                elif isinstance(rule, BatchFusion):
-                    counters["inductor"]["batch_fusion"] += 1
-                else:
-                    counters["inductor"]["unknown_group_batch_fusion"] += 1
-
-=======
->>>>>>> eb5381da
                 log.debug(
                     f"{rule.__class__.__name__}: key = {key}; subset size = {len(list(subset))}"  # noqa: G004
                 )
