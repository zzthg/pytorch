import itertools
import logging
import operator
import os
import re
import sys
import time
from collections import defaultdict
from contextlib import contextmanager
from typing import Any, Callable, DefaultDict, Dict, List, Optional, Set, Tuple, Union

import sympy

import torch
import torch._logging
import torch.fx
from torch._decomp import get_decompositions
from torch._dynamo.utils import defake, dynamo_timed
from torch._higher_order_ops.effects import _EffectType
from torch._logging import LazyString, trace_structured
from torch._subclasses.fake_tensor import FakeTensor
from torch.fx.experimental._backward_state import BackwardState
from torch.fx.experimental.sym_node import magic_methods, method_to_operator
from torch.fx.experimental.symbolic_shapes import (
    free_unbacked_symbols,
    has_free_symbols,
    ShapeEnv,
    SymTypes,
)
from torch.utils._mode_utils import no_dispatch

from . import config, ir
from .codegen.common import (
    DeviceOpOverrides,
    get_device_op_overrides,
    get_scheduling_for_device,
    get_wrapper_codegen_for_device,
    register_backend_for_device,
)
from .codegen.cpp_wrapper_cpu import CppWrapperCpu
from .codegen.cpp_wrapper_cuda import CppWrapperCuda
from .codegen.wrapper import WrapperCodeGen
from .exc import (
    CppWrapperCodeGenError,
    LoweringException,
    MissingOperatorWithDecomp,
    MissingOperatorWithoutDecomp,
)
from .ir import (
    Constant,
    FixedLayout,
    InputBuffer,
    Pointwise,
    Reduction,
    StorageBox,
    TensorBox,
)
from .lowering import (
    constrain_to_fx_strides,
    FALLBACK_ALLOW_LIST,
    fallback_handler,
    fallback_node_due_to_unsupported_type,
    layout_constraints,
    lowerings,
    make_fallback,
    needs_realized_inputs,
    unsupported_output_tensor,
)
from .sizevars import SizeVarAllocator
<<<<<<< HEAD
from .utils import convert_shape_to_inductor, gather_origins, get_sympy_Expr_dtype, should_assume_input_aligned
=======
from .utils import (
    convert_shape_to_inductor,
    gather_origins,
    get_cloned_parameter_buffer_name,
    get_sympy_Expr_dtype,
)
>>>>>>> 498bdea9
from .virtualized import V

log = logging.getLogger(__name__)
perf_hint_log = torch._logging.getArtifactLogger(__name__, "perf_hints")
output_code_log = torch._logging.getArtifactLogger(__name__, "output_code")


if config.is_fbcode():
    from torch._inductor.fb.utils import log_module_code
else:

    def log_module_code(*args, **kwargs):
        pass


def supported_dtype_of_cpp_wrapper(dtype, cuda):
    supported_dtype = {
        torch.float32,
        torch.float64,
        torch.int64,
        torch.int32,
        torch.int16,
        torch.int8,
        torch.uint8,
        torch.bool,
        torch.bfloat16,
        torch.complex32,
        torch.complex64,
        torch.complex128,
        torch.float16,
    }
    if cuda:
        supported_dtype.add(torch.float8_e4m3fn)
        supported_dtype.add(torch.float8_e5m2)
        supported_dtype.add(torch.float8_e4m3fnuz)
        supported_dtype.add(torch.float8_e5m2fnuz)

    return dtype in supported_dtype


def may_get_constant_buffer_dtype(constant_buffer):
    assert isinstance(
        constant_buffer, (sympy.Symbol, sympy.Expr, sympy.core.numbers.Integer)
    ), "get_constant_buffer_dtype only supports input of sympy.Symbol, sympy.Expr or sympy.core.numbers.Integer"
    if isinstance(constant_buffer, sympy.core.numbers.Integer):
        return torch.int64

    if isinstance(constant_buffer, sympy.Expr):
        return get_sympy_Expr_dtype(constant_buffer)

    if constant_buffer.is_integer:
        return torch.int64
    elif constant_buffer.is_float:
        return torch.float32
    else:
        return None


def is_magic_method(op):
    magic_ops = {method_to_operator(m) for m in magic_methods}
    return op in magic_ops


def getattr_recursive(obj, target):
    target_atoms = target.split(".")
    attr_itr = obj
    for i, atom in enumerate(target_atoms):
        if not hasattr(attr_itr, atom):
            raise RuntimeError(
                f"Node referenced nonexistent target {'.'.join(target_atoms[:i])}"
            )
        attr_itr = getattr(attr_itr, atom)
    return attr_itr


class GraphLowering(torch.fx.Interpreter):
    graph_outputs: List[ir.IRNode]

    def symbolic_sizes_strides(self, ex: torch.Tensor):
        """
        Support dynamic shapes and dynamic strides by assigning variables
        to each dimension.  We duck-shape tensors, so if two tensors
        have the same size they get assigned the same symbolic variable.
        """
        if self.reuse_shape_env:
            return convert_shape_to_inductor(ex.size()), convert_shape_to_inductor(
                ex.stride()
            )
        else:
            from torch._dynamo.source import ConstantSource

            # TODO: this should not be needed once #93059 lands
            # https://github.com/pytorch/pytorch/pull/94031#discussion_r1096044816
            # TODO: make a dedicated UnknownSource for this?
            # NB: This is using the legacy default behavior from
            # create_symbolic_sizes_strides_storage_offset but we hope we can
            # just delete this entirely
            source = ConstantSource(
                f"__inductor_unknown_tensor_{len(self._shape_env.var_to_val)}"
            )
            (
                size,
                stride,
                _,
            ) = self._shape_env.create_symbolic_sizes_strides_storage_offset(
                ex,
                source,
            )

        size = [i.node.expr if isinstance(i, torch.SymInt) else i for i in size]
        stride = [i.node.expr if isinstance(i, torch.SymInt) else i for i in stride]
        return size, stride

    def static_sizes_strides(self, ex: torch.Tensor):
        """
        Primarily used to weights
        """
        size = [sympy.Integer(i) for i in ex.size()]
        stride = [sympy.Integer(i) for i in ex.stride()]
        return size, stride

    def init_backend_registration(self):
        if get_scheduling_for_device("cpu") is None:
            from .codegen.cpp import CppScheduling

            register_backend_for_device(
                "cpu", CppScheduling, WrapperCodeGen, CppWrapperCpu
            )

        if get_scheduling_for_device("cuda") is None:
            from .codegen.cuda_combined_scheduling import CUDACombinedScheduling

            # CUDACombinedScheduling combines Triton and CUDA C++ scheduling for CUDA devices via delegation
            register_backend_for_device(
                "cuda", CUDACombinedScheduling, WrapperCodeGen, CppWrapperCuda
            )

        if get_scheduling_for_device("xpu") is None:
            from .codegen.triton import TritonScheduling

            register_backend_for_device("xpu", TritonScheduling, WrapperCodeGen)

    def __init__(
        self,
        gm: torch.fx.GraphModule,
        example_inputs: Optional[List[torch.Tensor]] = None,
        shape_env=None,
        num_static_inputs=None,
        graph_id=None,
        cpp_wrapper=False,
        aot_mode=False,
        user_visible_outputs=frozenset(),
        layout_opt=None,
        extern_node_serializer=None,
        is_inference=False,
        is_const_graph=False,
        const_output_index=None,
        const_code=None,
        const_module=None,
        name=None,
    ):
        super().__init__(gm)

        self.example_inputs = example_inputs
        self.layout_opt = (
            layout_opt
            if layout_opt is not None
            else self.decide_layout_opt(gm, is_inference=is_inference)
        )
        self.num_channels_last_conv = 0
        self.is_inference = is_inference
        self.is_const_graph = is_const_graph
        self.const_code = const_code
        self.const_module = const_module

        self.extra_traceback = False  # we do our own error wrapping
        if shape_env is None:
            shape_env = ShapeEnv()
            self.reuse_shape_env = False
        else:
            self._shape_env = shape_env
            self.reuse_shape_env = True
        self._shape_env = shape_env
        self.sizevars = SizeVarAllocator(shape_env)
        self.graph_input_names: List[str] = []
        self.graph_inputs: Dict[str, TensorBox] = {}
        self.graph_inputs_original: Dict[str, InputBuffer] = {}
        self.device_types: Set[str] = (
            const_module.device_types if const_module else set()
        )
        self.device_idxs: Set[int] = const_module.device_idxs if const_module else set()
        self.cuda = False
        self.buffers: List[ir.Buffer] = []
        self.const_output_index: Dict[str, int] = (
            const_output_index if const_output_index else {}
        )
        self.folded_constants: Set[str] = (
            set(const_output_index.keys()) if const_output_index else set()
        )
        self.constants: Dict[str, torch.Tensor] = (
            const_module.constants if const_module else {}
        )
        self.constant_reprs: Dict[str, str] = {}
        self.removed_buffers: Set[str] = set()
        self.removed_inplace_buffers: Set[str] = set()
        self.mutated_buffers: Set[str] = set()
        self.never_reuse_buffers: Set[str] = set()
        self.inplaced_to_remove: Set[str] = set()
        self.device_ops: DeviceOpOverrides = None  # type: ignore[assignment]
        self.wrapper_code: WrapperCodeGen = None  # type: ignore[assignment]
        # See `ProxyExecutor Design Note` in ir.py for more details
        self.extern_kernel_nodes: List[ir.ExternKernelNode] = []
        self.extern_node_serializer: Optional[
            Callable[[List[ir.ExternKernelNode]], Any]
        ] = extern_node_serializer
        self.current_node: torch.fx.Node = None  # type: ignore[assignment]
        self.num_static_inputs = num_static_inputs
        self.lists: Dict[str, List[str]] = {}
        self.mutated_inputs: Set[str] = set()
        self.mutated_input_idxs: List[int] = []
        self.name_to_buffer: Dict[str, ir.Buffer] = {}
        self.name_to_users: DefaultDict[str, List[ir.IRNode]] = defaultdict(list)
        self.creation_time = time.time()
        self.name = name
        self.cpp_wrapper = cpp_wrapper

        # record multi_kernel choice for cpp_wrapper so the second pass knows
        # which sub-kernel is picked. Copy cpp_wrapper to another variable
        # since cpp_wrapper flag is set to false for the first pass of codegen.
        self.record_multi_kernel_choice = cpp_wrapper
        self.multi_kernel_to_choice: Dict[str, int] = {}

        self.aot_mode = aot_mode
        self.graph_id = graph_id
        self.scheduler: "torch._inductor.scheduler.Scheduler" = None  # type: ignore[assignment]
        self.nodes_prefer_channels_last = (
            self.find_nodes_prefer_channels_last() if self.layout_opt else set()
        )
        self._warned_fallback = {"aten.convolution_backward"}
        self.user_visible_outputs = user_visible_outputs
        self.cache_key: str = ""  # This is the cache key for the compiled artifact
        self.cache_path: str = ""  # This is the path in the filesystem where the compiled artifact is stored
        self.cache_linemap: List[
            Tuple[int, str]
        ] = (
            []
        )  # This is the linemap used by the profiler to mark custom compiled kernels getting run
        # Used if lowering encounters cases where cudagraphs are not supported
        self.disable_cudagraphs_reason: Optional[str] = None
        self.aligned_inputs: Set[str] = set()

        # only keeping one node per device for stack trace purposes
        self.device_node_mapping: Dict[torch.device, torch.fx.Node] = {}
        self.orig_gm: torch.fx.GraphModule = gm.__copy__()
        self.dynamo_flat_name_to_original_fqn = self.module.meta.get(
            "dynamo_flat_name_to_original_fqn", {}
        )
        self.allocated_constant_name = (
            const_module.allocated_constant_name if const_module is not None else {}
        )
        self.init_backend_registration()

        self.effectful_ops: Dict[_EffectType, ir.Buffer] = {}

    @staticmethod
    def decide_layout_opt(gm, *, is_inference) -> bool:
        """
        Decide if we should enable layout optimization for this graph based on
        heuristics.
        """
        if not config.layout_optimization:
            return False

        if config.force_layout_optimization:
            return True

        conv_nodes = [
            n for n in gm.graph.nodes if n.target == torch.ops.aten.convolution.default
        ]
        nconv = len(conv_nodes)

        if nconv == 0:
            return False

        # For cpu backend and mkldnn enabled, we always use channels_last for better performance.
        if (
            torch.backends.mkldnn.enabled
            and torch.backends.mkldnn.is_available()
            and all(
                n.args[idx].meta["val"].device == torch.device("cpu")
                for n in conv_nodes
                for idx in [0, 1]
            )
        ):
            return True

        # Following models are skipped due to this:
        # jx_nest_base
        # volo_d1_224
        if len(list(gm.graph.nodes)) >= 300 * nconv:
            log.debug("Skipped layout opt because only a few conv")
            return False

        if any(
            has_free_symbols(n.args[idx].meta["val"])
            for n in conv_nodes
            for idx in [0, 1]
        ):
            log.debug(
                "See perf regression with dynamic shape. Follow up in https://github.com/pytorch/pytorch/issues/102670"
            )
            return False

        def is_grouped(n):
            return n.args[-1] > 1 and n.args[1].meta["val"].size(1) > 1

        def is_in_out_channel(n):
            return (
                n.args[1].meta["val"].size(0) * 2 <= n.args[1].meta["val"].size(1)
                and n.args[1].meta["val"].size(2) > 1
            )

        def is_small_channel(n):
            return (
                n.args[1].meta["val"].size(0) <= 64
                and n.args[1].meta["val"].size(1) <= 64
            )

        # only grouped convolutions benchmarked as slower in conv samples for inference only
        if is_inference:
            from torch.utils.flop_counter import FlopCounterMode

            flop_counts: Dict[str, float] = defaultdict(float)
            for node in conv_nodes:
                success, args, kwargs = torch._inductor.fx_utils.get_fake_args_kwargs(
                    node
                )

                if success:
                    with FlopCounterMode(display=False) as flop_counter_mode:
                        with V.fake_mode:
                            node.target(*args, **kwargs)

                    counted_flops = flop_counter_mode.get_total_flops()
                    if is_grouped(node):
                        node_type = "grouped"
                    elif is_small_channel(node):
                        node_type = "small"
                    elif is_in_out_channel(node):
                        node_type = "in_out"
                    else:
                        node_type = "default"

                    flop_counts[node_type] += counted_flops
                else:
                    log.debug("Conv inputs meta not found")

            # average benchmarked channels last speedup / slowdown, < 1 is speedup.
            # taken from the set of convolution inputs in benchmarks/dynamo/microbenchmarks/operator_inp_logs/torchbench_train/
            # To regenerate these numbers follow https://gist.github.com/eellison/55d7a6ed6f39829d68ac56f95f4df5bb
            GROUPED_MULTIPLIER = 1.358
            DEFAULT_MULTIPLIER = 0.823
            IN_OUT_MULTIPLIER = 0.725
            SMALL_MULTIPLIER = 0.783

            total_flops = sum(flop_counts.values())
            # TODO - get different values per hardware
            weighted_flops = (
                flop_counts["grouped"] * GROUPED_MULTIPLIER
                + flop_counts["small"] * SMALL_MULTIPLIER
                + flop_counts["in_out"] * IN_OUT_MULTIPLIER
                + flop_counts["default"] * DEFAULT_MULTIPLIER
            )
            do_layout_opt = weighted_flops <= total_flops
            if not do_layout_opt:
                log.debug(
                    "Skipped layout opt in inference because weighted flops indicate slowdown, default: %d, channels last: %d",
                    total_flops,
                    weighted_flops,
                )
            return do_layout_opt

        # Channels last layout can dramatically hurt grouped conv perf. E.g.
        # Conv with arguments like
        #   {"input_shape": [32, 224, 112, 112], "weight_shape": [224, 112, 3, 3],
        #    "stride": [2, 2], "padding": [1, 1], "groups": 2}
        # slows down 31x using channels last..

        # But a lot of timm models use depthwise separable convolution which will
        # result in grouped convolution with in-channel size == 1.
        # For those grouped convolution, channels last still helps a lot.
        # E.g.
        # Conv with arguments
        #   {"input_shape": [128, 58, 56, 56], "weight_shape": [58, 1, 3, 3],
        #    "stride": [2, 2], "padding": [1, 1], "groups": 58}
        # get 1.86x speedup with channels last layout.
        #
        # The following heuristics skip using channels-last if the model contains
        # grouped convolution with in-channels > 1.
        if any(map(is_grouped, conv_nodes)):
            log.debug(
                "Skip layout opt because found grouped convolution with >1 in_channels!"
            )
            return False

        # For some models that contain convolution with larger in-channel than out-channel, applying
        # channels last hurts performance.
        # Following models are skipped due to this:
        # - pytorch_unet
        # - phlippe_densenet (slightly worse)
        # - Background_Matting (1.22x -> 0.821x)
        # - pytorch_CycleGAN_and_pix2pix (1.597x -> 1.294x)
        if any(map(is_in_out_channel, conv_nodes)):
            log.debug(
                "Skip layout opt because some convolutions have smaller out_channel"
            )
            return False

        # Following models are skipped due to this:
        # - functorch_maml_omniglot
        if all(map(is_small_channel, conv_nodes)):
            log.debug("Skip layout opt because all convolution channels are too small")
            return False

        return True

    def qualify_name(self, name: str) -> str:
        """Prepend the given name with the graph name if any."""
        if self.name is not None:
            return f"{self.name}_{name}"
        return name

    def make_subgraph(
        self,
        gm: torch.fx.GraphModule,
        example_inputs: List[torch.Tensor],
        subgraph_name: str,
    ) -> "GraphLowering":
        """
        Make a subgraph of the current graph with all inherited
        parts, except the graph module (`gm`) and `example_inputs`.
        The subgraphs are lowered separately, but intended to be
        inlined in the parent graph's codegening. Hence the need
        for maintaining the same `shape_env` and other properties.
        The subgraph name is qualified by the parent graph's name.
        """
        return GraphLowering(
            gm=gm,
            example_inputs=example_inputs,
            shape_env=self._shape_env,
            cpp_wrapper=self.cpp_wrapper,
            aot_mode=self.aot_mode,
            extern_node_serializer=self.extern_node_serializer,
            is_inference=self.is_inference,
            name=self.qualify_name(subgraph_name),
        )

    def find_nodes_prefer_channels_last(self):
        """
        The rule to decide if an node prefer channels last is simple.
        1. if it's input/output of a convolution
        2. if one of its user prefers channels last

        We have rule 1 because cudnn runs a faster convolution kernel for channels last inputs;
        Rule 2 is also important. It makes sure that indirect inputs to convolution also prefers
        channels last.

        Consider the scenario: conv -> batch-norm -> relu -> conv
        Without rule 2, batch-norm output may use a contiguous layout. That will cause 2 extra copies:
        1. the output of batch-norm should be channels last initially since its input is a conv's output.
           Forcing the batch-norm's output to be contiguous results in the first copy
        2. The second conv's input is initially contiguous. This layout is propagated from the batch-norm's output.
           We need convert it to channels last layout which results in the second copy.
        With rule 2, we makes sure all the tensors in the chain uses channels last layout. So both copies
        can be saved.
        """
        output_set = set()
        for n in reversed(self.module.graph.nodes):
            if n.target == torch.ops.aten.convolution.default:
                output_set.add(n)
                continue

            for user in n.users:
                if user in output_set:
                    output_set.add(n)
                    break

        # need a second pass to add downstream nodes of those channel last nodes to the sets.
        # This pass is especially needed to avoid mix-layout kernel inputs in backward pass.
        #
        # Let's say a conv-batchnorm 's output is passed to relu whose output is in turn returned
        # from the fwd graph. Without this second pass, we will force relu's output to be contiguous.
        # Then in the kernel in backward pass, the contiguous output of relu may be mix with other channels last
        # tensors and passed to a kernel.
        #
        # This pass improve yolov3 training speedup from 1.116x (worse than disabling layout optimization speedup 1.196x) to 1.457x.
        # It also improves dla102 training speedup from 1.240x (worse than disabling layout optimization speedup 1.523x) to 1.835x .
        # This also helps the following models:
        # - res2net101_26w_4s
        # - res2net50_14w_8s
        # - sebotnet33ts_256
        for n in self.module.graph.nodes:
            if n in output_set:
                for child in n.users:
                    output_set.add(child)

        return output_set

    def warn_fallback(self, name):
        if name not in self._warned_fallback:
            self._warned_fallback.add(name)
            perf_hint_log.info("Using FallbackKernel: %s", name)

    def add_device_info(self, device: torch.device):
        self.device_types.add(device.type)
        if device.index is not None:
            self.device_idxs.add(device.index)
        if V.graph.current_node and device not in self.device_node_mapping:
            self.device_node_mapping[device] = V.graph.current_node

    @property
    def fake_mode(self):
        return V.fake_mode

    def get_buffer(self, buffer_name: str):
        if buffer_name in self.name_to_buffer:
            return self.name_to_buffer[buffer_name]
        if buffer_name in self.graph_inputs:
            return self.graph_inputs[buffer_name]
        return None

    def get_dtype(self, buffer_name: str):
        if buffer_name in self.constants:
            return self.constants[buffer_name].dtype
        if buffer_name in self.name_to_buffer:
            return self.name_to_buffer[buffer_name].get_dtype()
        if buffer_name in self.graph_inputs:
            return self.graph_inputs[buffer_name].get_dtype()
        m = re.match(r"(as_strided|reinterpret_tensor)\(([a-zA-Z0-9_]+),", buffer_name)
        if m:
            return self.get_dtype(m.group(1))
        raise KeyError(f"could not find {buffer_name}")

    def get_numel(self, buffer_name: str):
        from .ir import MultiOutputLayout

        if buffer_name in self.constants:
            return self.constants[buffer_name].numel()
        if buffer_name in self.name_to_buffer:
            buf = self.name_to_buffer[buffer_name]
            if isinstance(getattr(buf, "layout", None), MultiOutputLayout):
                return 1
            return buf.get_numel()
        if buffer_name in self.graph_inputs:
            return self.graph_inputs[buffer_name].get_numel()
        raise KeyError(f"could not find {buffer_name}")

    @dynamo_timed
    def run(self, *args):
        return super().run(*args)

    def register_buffer(self, buffer: ir.Buffer):
        name = self.qualify_name(f"buf{len(self.buffers)}")
        self.buffers.append(buffer)
        self.name_to_buffer[name] = buffer
        # Skip empty CPU tensor so that CUDA graphs can succeed, see https://github.com/pytorch/pytorch/pull/114144
        if (
            not (isinstance(buffer, ir.ComputedBuffer) and buffer.is_zero_elements())
            and buffer.get_device() is not None
        ):
            self.add_device_info(buffer.get_device())
        return name

    def register_list(self, buffer_names: List[str]):
        name = self.qualify_name("list_" + "_".join(buffer_names))
        self.lists[name] = buffer_names
        return name

    def register_users_of(self, node_output):
        def register(value):
            if isinstance(value, (list, tuple)):
                for x in value:
                    register(x)
            if isinstance(value, ir.IRNode):
                if (
                    not hasattr(value, "data")
                    or not isinstance(value.data, ir.IRNode)
                    or not (
                        hasattr(value.data, "data")
                        and isinstance(value.data.data, ir.IRNode)
                    )
                ):
                    return

                for read_name in value.get_read_names():
                    self.name_to_users[read_name].append(value)

        register(node_output)

    def mark_buffer_mutated(self, name: str):
        """
        When a buffer is mutated we need to make sure all the reads to
        the old version are realized before the mutation happens.
        """
        assert isinstance(name, str)
        self.mutated_buffers.add(name)

        if name not in self.name_to_users:
            return

        for user in self.name_to_users[name]:
            user.realize()

    def get_original_value_of_constant(self, name: str):
        """
        In AOTI, module buffers may have been mutated during the tracing and compilation.
        Thus we need to read from previously stored original buffers, to make sure the
        generated model.so uses correct initial values.
        """
        assert name in self.allocated_constant_name and name in self.constants, (
            "Can not find the original value for " + name
        )
        orig_name = get_cloned_parameter_buffer_name(self.allocated_constant_name[name])
        return (
            self.module.meta[orig_name]
            if orig_name in self.module.meta
            else self.constants[name]
        )

    def add_tensor_constant(self, data, name=None):
        def allocate(name):
            if not config.aot_inductor.use_runtime_constant_folding:
                for constant_name, value in self.constants.items():
                    if (
                        not data.is_mkldnn
                        and data.size() == value.size()
                        and data.stride() == value.stride()
                        and data.dtype == value.dtype
                        and data.device == value.device
                        and data.untyped_storage().data_ptr()
                        == value.untyped_storage().data_ptr()
                    ):
                        return constant_name

            if name is None:
                name = f"constant{len(self.constants)}"
            if name[0].isdigit():
                name = f"constant_{name}"
            name = self.qualify_name(name)
            # We may generate a var name for each constant in the codegen.
            # Let's only keep sane characters.
            prefix = re.sub(r"[^a-zA-Z0-9_]", "_", name)
            name = prefix
            cnt = 0
            while name in self.constants:
                name = f"{prefix}_{cnt}"
                cnt += 1
            self.constants[name] = data
            self.constant_reprs[name] = (
                f"{data.device!r} {data.dtype!r} "
                f"{tuple(data.size())!r} {tuple(data.stride())!r} "
                f"{hash(data):x}"
            )
            return name

        new_name = allocate(name)
        self.allocated_constant_name[new_name] = name

        return TensorBox.create(
            ir.ConstantBuffer(
                new_name,
                FixedLayout(data.device, data.dtype, *self.static_sizes_strides(data)),
            )
        )

    def constant_name(self, name: str, device_override: Optional[torch.device]):
        """
        We AOT copy constants to the devices they are needed on.
        If device_override doesn't match the constant's device, then
        copy it and return a different name.
        """
        if self.constants[name].device == device_override or device_override is None:
            return name
        alt_name = f"{name}_{device_override.type}{device_override.index or 0}"
        if alt_name not in self.constants:
            self.constants[alt_name] = self.constants[name].to(device_override)
        return alt_name

    def placeholder(self, target: str, args, kwargs):
        example = super().placeholder(target, args, kwargs)
        self.graph_input_names.append(target)
        if isinstance(example, SymTypes):
            expr = example.node.expr
            self.graph_inputs[target] = expr
            return expr
        elif isinstance(example, (int, bool, float)):
            expr = sympy.sympify(example)
            self.graph_inputs[target] = expr
            return expr
        if isinstance(example, BackwardState):
            # Ignored arg, must be unused
            # Alternately we could filter this out in AotAutograd
            return None
        assert isinstance(example, torch.Tensor), example
        # todo(chilli): We can remove the last check once we turn buffers into
        # static shape tensors. That's a hack to workaround Inductor believing
        # the buffer should be static but us passing in a fake tensor with
        # symbolic shapes.
        if not example._has_symbolic_sizes_strides:
            # the first N inputs are weights
            sizes, strides = self.static_sizes_strides(example)
        else:
            sizes, strides = self.symbolic_sizes_strides(example)
        # TODO(jansel): handle input aliasing
        target = self.qualify_name(target)
        tensor = TensorBox.create(
            InputBuffer(
                target,
                FixedLayout(example.device, example.dtype, sizes, strides),
            )
        )
        self.graph_inputs[target] = tensor
        self.graph_inputs_original[target] = tensor.data.data
        self.add_device_info(example.device)

        # Note: [Input Alignment handling in Inductor]
        # Alignment matters for generating efficient code. Some operations,
        # e.g. vectorized loads, can only be performed on aligned inputs.
        #
        # But if we codegen assuming aligned inputs and then get unaligned
        # inputs at runtime, then we are forced to clone - which is bad for
        # both perf and memory usage.
        #
        # One option would be to guard on storage_offset%ALIGNMENT, and then
        # codegen based on this. But storage_offset guards turned out to be
        # expensive and cause recompiles; instead we're guarding on whether
        # the input tensor is a view or not. If a tensor isn't a view, we can
        # be pretty sure that it was allocated with good alignment; and if a
        # tensor is a view, we'll codegen code that doesn't assume alignment.
        if should_assume_input_aligned(example):
            self.aligned_inputs.add(target)
        return tensor

    def call_function(self, target, args, kwargs):
        if target is operator.getitem and isinstance(args[0], (list, tuple, dict)):
            return super().call_function(target, args, kwargs)

        if hasattr(target, "_inductor_lowering_function"):
            # passthrough lowerings from .pattern_matcher
            return target(*args, **kwargs)

        def get_custom_op_layout_constraints(target, args, kwargs):
            # Custom operations that require preserving stride order
            # which run through implicit fallback must constrain their
            # arguments' fx strides
            layout_constraint = None
            if torch._C.Tag.needs_fixed_stride_order in target.tags:
                # We have to set the current args because call_function will immediately
                # evaluate this lowering after creating the fallback, without evaluating
                # the layout constraint
                args, kwargs = constrain_to_fx_strides(
                    self.current_node, *args, **kwargs
                )
                # Also register the layout constraint so when the fallback
                # is used again, we can constrain the args to the same layout
                layout_constraint = constrain_to_fx_strides
            return layout_constraint, args, kwargs

        if target not in lowerings:
            assert isinstance(
                target, torch._ops.OpOverload
            ), f"{target} is not an OpOverload"
            base_name = target.name().split(".")[0]
            if base_name in FALLBACK_ALLOW_LIST:
                make_fallback(target)
            elif config.implicit_fallbacks:
                layout_constraint, args, kwargs = get_custom_op_layout_constraints(
                    target, args, kwargs
                )
                error = (
                    MissingOperatorWithDecomp
                    if get_decompositions([target])
                    else MissingOperatorWithoutDecomp
                )
                log.info(
                    "Creating implicit fallback for:\n%s",
                    error.operator_str(target, args, kwargs),
                )
                make_fallback(target, layout_constraint)

            elif get_decompositions([target]):
                # There isn't a good way to dynamically patch this in
                # since AOT Autograd already ran.  The error message tells
                # the user how to fix it.
                raise MissingOperatorWithDecomp(target, args, kwargs)
            else:
                raise MissingOperatorWithoutDecomp(target, args, kwargs)

        try:
            log.debug("  via %s", lowerings[target])
            out = lowerings[target](*args, **kwargs)
            return out
        except Exception as e:
            raise LoweringException(e, target, args, kwargs).with_traceback(
                e.__traceback__
            ) from None

    @staticmethod
    def can_inline_constant(t: torch.Tensor) -> bool:
        """
        True if this is a small constant attr that will be inlined.
        """
        return len(t.shape) == 1 and t.shape[0] <= 8

    def get_attr(self, target, args, kwargs):
        # this is a constant
        value = getattr_recursive(self.module, target)

        if isinstance(value, torch.fx.GraphModule):
            return ir.Subgraph(name=target, graph_module=value)

        if (
            config.aot_inductor.use_runtime_constant_folding
            or config.always_keep_tensor_constants
            or unsupported_output_tensor(value)
        ):
            return self.add_tensor_constant(value, target)

        with no_dispatch():
            if value.shape == ():
                return Constant(value.item(), value.dtype, value.device)
            if self.can_inline_constant(value):
                # tensor lowering has constant inlining logic
                from .lowering import tensor

                return tensor(value.tolist(), dtype=value.dtype, device=value.device)

        return self.add_tensor_constant(value, target)

    def call_module(self, target, args, kwargs):
        raise AssertionError()

    def call_method(self, target, args, kwargs):
        raise AssertionError()

    def output(self, target, args, kwargs):
        result = super().output(target, args, kwargs)
        if not isinstance(result, (tuple, list)):
            # nested subgraphs can have singleton outputs
            result = (result,)
        assert isinstance(result, (tuple, list)), type(result)
        assert all(
            isinstance(
                x,
                (
                    TensorBox,
                    ir.Constant,
                    type(None),
                    ir.ConstantBuffer,
                    sympy.Expr,
                    sympy.logic.boolalg.Boolean,
                    int,
                    ir.EffectfulKernel,
                ),
            )
            for x in result
        ), result

        fx_node_args = V.graph.current_node.args[0]  # type: ignore[arg-type]
        if not isinstance(fx_node_args, (tuple, list)):
            # nested subgraphs can have singleton outputs
            fx_node_args = (fx_node_args,)
        result = [ir.ExternKernel.realize_input(x) for x in result]
        result_correct_strides = []

        assert len(fx_node_args) == len(result)
        for r, fx_node in zip(result, fx_node_args):
            if not isinstance(r, (ir.TensorBox, ir.BaseView)):
                result_correct_strides.append(r)
            else:
                # AOT Autograd tries to detect stride divergence of inductor from output metadata.
                # Here, we try to avoid spurious divergence by matching insignificant strides such as
                result_correct_strides.append(
                    self.match_insignificant_strides(r, fx_node.meta["val"].stride())
                )

        self.graph_outputs = result_correct_strides
        value: ir.IRNode
        for name, value in self.graph_inputs.items():
            assert isinstance(
                value, (TensorBox, sympy.Expr)
            ), f"Unsupported inductor graph input type: {type(value)}"
            if not isinstance(value, TensorBox):
                continue
            value.realize()
            assert isinstance(value, TensorBox)
            value = value.data
            assert isinstance(value, ir.StorageBox)
            value_storage_box = value
            value = value.data
            if not isinstance(value, InputBuffer) or value.get_name() != name:
                # one of our inputs was mutated, need to turn that into a copy
                ir.MutationLayoutSHOULDREMOVE.realize_into(
                    value, self.graph_inputs_original[name]
                )
                # replace output with mutated input
                try:
                    ind = self.graph_outputs.index(value_storage_box)
                    self.graph_outputs[ind] = self.graph_inputs_original[name]
                except ValueError:
                    pass

        self.finalize()
        log.debug(
            "Force channels last inputs for %d conv for the current graph with id %d",
            self.num_channels_last_conv,
            self.graph_id if self.graph_id is not None else -1,
        )

    def finalize(self):
        for buf in self.buffers:
            buf.decide_layout()

    @contextmanager
    def set_current_node(self, node: torch.fx.Node):
        old = self.current_node
        try:
            self.current_node = node
            yield
        finally:
            self.current_node = old

    def match_insignificant_strides(
        self,
        tensor,
        meta_strides_inp: Tuple[Union[int, torch.SymInt], ...],
    ) -> ir.TensorBox:
        # should have already been realized
        assert torch._inductor.ir.is_storage_and_layout(tensor)

        meta_strides = [
            s.node.expr if isinstance(s, torch.SymInt) else s for s in meta_strides_inp
        ]

        if all(
            self.sizevars.statically_known_equals(s1, s2)
            for s1, s2 in zip(meta_strides, tensor.get_stride())
        ):
            return tensor

        def significant_strides_equal(shape, meta_strides, tensor_strides):
            for dim, s1, s2 in zip(shape, meta_strides, tensor_strides):
                if self.sizevars.statically_known_leq(dim, 1):  # type: ignore[arg-type]
                    continue

                if not self.sizevars.statically_known_equals(s1, s2):
                    return False

            return True

        if not significant_strides_equal(
            tensor.get_size(), meta_strides, tensor.get_stride()
        ):
            return tensor

        storage, old_layout = torch._inductor.ir.as_storage_and_layout(tensor)
        new_stride = list(old_layout.stride)
        for i, s in enumerate(tensor.get_size()):
            if self.sizevars.statically_known_leq(s, 1):  # type: ignore[arg-type]
                new_stride[i] = meta_strides[i]

        new_layout = torch._inductor.ir.FixedLayout(
            old_layout.device,
            old_layout.dtype,
            old_layout.size,
            new_stride,
            old_layout.offset,
        )
        return ir.TensorBox(torch._inductor.ir.ReinterpretView(storage, new_layout))

    def run_node(self, n: torch.fx.Node):
        def debug(msg):
            log.debug("lowering %s %s", LazyString(n.format_node), msg)

        origins = {n}
        if n.op == "call_function":
            args, kwargs = self.fetch_args_kwargs_from_env(n)
            origins |= gather_origins(args, kwargs)
        with ir.IRNode.current_origins(origins), self.set_current_node(
            n
        ), V.set_current_node(n):
            if (
                n.op == "call_function"
                and n.target is not operator.getitem
                and fallback_node_due_to_unsupported_type(n)
            ):
                debug("fallback_handler")
                result = fallback_handler(n.target, add_to_fallback_set=False)(
                    *args, **kwargs  # type: ignore[possibly-undefined]
                )
            elif n.op == "call_function" and n.target in layout_constraints:
                debug("layout_constraints")
                args, kwargs = layout_constraints[n.target](n, *args, **kwargs)  # type: ignore[index]
                result = self.call_function(n.target, args, kwargs)
            elif is_magic_method(n.target):
                # TODO: this is sus, it probably should be handled in the
                # lowerings themselves similarly to sym_size/sym-stride
                debug("is_magic_method")
                if isinstance(n.meta["val"], torch.SymInt):
                    result = n.meta["val"].node.expr
                else:
                    result = super().run_node(n)
            else:
                debug("")
                result = super().run_node(n)

            # require the same stride order for dense outputs,
            # 1. user-land view() will not throw because inductor
            # output different strides than eager
            # long term the solution is to make view() always succeed
            # with infallible strides.
            # 2: as_strided ops, we need make sure its input has same size/stride with
            # eager model to align with eager behavior.
            as_strided_ops = [
                torch.ops.aten.as_strided.default,
                torch.ops.aten.as_strided_.default,
                torch.ops.aten.as_strided_scatter.default,
                torch.ops.aten.resize.default,
                torch.ops.aten.resize_as.default,
            ]
            is_output = any(user.op == "output" for user in n.users)
            is_input_for_as_strided = any(
                user.target in as_strided_ops for user in n.users
            )
            if (
                is_output
                and isinstance(result, TensorBox)
                and isinstance(result.data, ir.BaseView)
            ):
                # Realize so that outputs are correctly aliased
                result.realize()

            if (is_output or is_input_for_as_strided) and isinstance(
                n.meta["val"], torch.Tensor
            ):
                strides = n.meta["val"].stride()
                dense = torch._prims_common.is_non_overlapping_and_dense(n.meta["val"])
                unbacked_symbols_in_strides = len(free_unbacked_symbols(strides)) > 0
                # requiring a stride order for a non-dense output wouldn't
                # recreate the same strides, and would fail with view, defer for now.
                if not unbacked_symbols_in_strides and dense and len(strides):
                    stride_order = ir.get_stride_order(strides)
                    if (
                        len(result.get_size()) == 4
                        and n in self.nodes_prefer_channels_last
                        and n.name not in self.user_visible_outputs
                        and not is_input_for_as_strided
                    ):
                        stride_order = ir.NHWC_STRIDE_ORDER
                    result = ir.ExternKernel.require_stride_order(result, stride_order)

            # Realize if (1) any user need inputs realized, or (2) there is
            # already too many reads and rematerializing can be bad.
            num_users = len(set(n.users))
            if num_users > 1 and isinstance(result, TensorBox):
                for user in n.users:
                    if user.target in needs_realized_inputs:
                        result.realize_hint()
                        # This inclusion is somewhat controversial (from
                        # discussion between Horace, Natalia, and Elias).
                        # Currently, it's not very clear why this is helpful.
                        # The general idea here is that even though a node may
                        # have FlexibleLayout, we still often *treat* it as if
                        # it was contiguous. This appears to sometimes result in
                        # suboptimal behavior.
                        #
                        # When we do a better job selecting layout, we should
                        # revisit this.
                        need_fixed_layout = [
                            torch.ops.aten.convolution_backward.default,
                            torch.ops.aten.mm.default,
                            torch.ops.aten._int_mm.default,
                        ]
                        if not self.layout_opt:
                            need_fixed_layout.append(torch.ops.aten.convolution.default)
                        if torch._C._has_mkldnn:
                            need_fixed_layout += [
                                torch.ops.mkldnn._convolution_pointwise.default,
                                torch.ops.mkldnn._convolution_pointwise.binary,
                                torch.ops.mkldnn._convolution_pointwise_.binary,
                                torch.ops.mkldnn._convolution_transpose_pointwise.default,
                                torch.ops.mkldnn._linear_pointwise.default,
                                torch.ops.mkldnn._linear_pointwise.binary,
                                torch.ops.aten.mkldnn_rnn_layer.default,
                                torch.ops.onednn.qconv2d_pointwise.default,
                                torch.ops.onednn.qconv2d_pointwise.binary,
                                torch.ops.onednn.qlinear_pointwise.default,
                                torch.ops.onednn.qlinear_pointwise.tensor,
                            ]
                            if torch._C.has_mkl:
                                need_fixed_layout += [torch.ops.mkl._mkl_linear.default]
                        if user.target in need_fixed_layout:
                            result = ir.ExternKernel.require_stride_order(
                                result, ir.get_stride_order(n.meta["val"].stride())
                            )
                    if user.op == "output":
                        if isinstance(result.data.data, (Pointwise, Reduction)):
                            result.realize()

                # TODO(jansel): introduce a store vs inline choice
                result.mark_reuse(len(n.users))

            # Realize if the IRNode already has accumulated lots of reads
            if isinstance(result, TensorBox) and result.has_exceeded_max_reads():
                # Prevent excessive accumulation in a computed buffer, when
                # there are multiple branches each with small number of memory
                # reads, but they converge to a user.
                result.realize_hint()

            # Realize if a Pointwise has too much stuff to be inlined.
            # As this may cause RecursionError during Inductor's evaluation.
            if isinstance(result, TensorBox) and isinstance(result.data, StorageBox):
                curr = result.data.data
                if isinstance(curr, Pointwise):
                    # Use inner fn as a rough proxy. Good enough.
                    if curr.has_large_inner_fn():
                        result.realize()

        # This is not complete, but it doesn't have to be: origin_node
        # tracking is best effort.  The logic here critically relies on direct
        # TensorBox -> StorageBox denoting a non-view; we don't bother trying
        # to get views to work.  Feel free to add any extra cases as needed.
        #
        # Note: we can't YOLO tree_map over this result, because if there are
        # buffers or a view involved, we might not be able to validly assign
        # the origin_node here.
        if isinstance(result, TensorBox) and isinstance(result.data, ir.StorageBox):
            if isinstance(result.data.data, ir.Loops):
                result.data.data.origin_node = n
            elif isinstance(result.data.data, ir.Buffer):
                result.data.data.origin_node = n
                if isinstance(result.data.data, ir.ComputedBuffer) and isinstance(
                    result.data.data.data, ir.Loops
                ):
                    result.data.data.data.origin_node = n
                # Not really multi-output, can straightforwardly recurse in
                elif (
                    isinstance(result.data.data, ir.MultiOutput)
                    and not result.data.data.indices
                ):
                    if isinstance(result.data.data.inputs[0], ir.Buffer):
                        result.data.data.inputs[0].origin_node = n

        self.register_users_of(result)

        return result

    def validate_can_generate_cpp_wrapper(self):
        if config.disable_cpp_codegen:
            raise CppWrapperCodeGenError("C++ codegen is disabled")

        if sys.platform not in ["linux", "darwin"]:
            raise CppWrapperCodeGenError(f"Unsupported platform {sys.platform}")

        for value in self.graph_inputs.values():
            dtype = None
            if isinstance(value, TensorBox):
                dtype = value.get_dtype()
            elif isinstance(
                value, (sympy.Symbol, sympy.Expr, sympy.core.numbers.Integer)
            ):
                dtype = may_get_constant_buffer_dtype(value)

            if not supported_dtype_of_cpp_wrapper(dtype, self.cuda):
                raise CppWrapperCodeGenError(f"Unsupported input dtype {dtype}")

    def init_wrapper_code(self):
        self.cuda = "cuda" in self.device_types
        if self.cpp_wrapper:
            self.validate_can_generate_cpp_wrapper()

        device_types = self.device_types.copy()
        device_types.discard("cpu")
        # TODO(Eikan): Only support mixing cpu and other device now.
        assert len(device_types) <= 1, "Does not support mixing {}".format(
            "+".join(device_types)
        )
        only_cpu = len(device_types) == 0
        device_type = "cpu" if only_cpu else device_types.pop()

        self.device_ops = get_device_op_overrides(device_type)
        wrapper_code_gen_cls = get_wrapper_codegen_for_device(
            device_type, self.cpp_wrapper
        )
        assert wrapper_code_gen_cls is not None, f"Device {device_type} not supported"
        self.wrapper_code = wrapper_code_gen_cls()

        if self.const_module:
            # If we have const module, we could reuse the kernels
            # This could avoid duplication and save time on doing recompilation (if Triton.)
            self.wrapper_code._names_iter = self.const_module.wrapper_code._names_iter
            self.wrapper_code.src_to_kernel = (
                self.const_module.wrapper_code.src_to_kernel
            )

    def codegen_with_cpp_wrapper(self):
        """
        For CPU, the cpp wrapper codegen is done in one pass.
        For GPU, the cpp wrapper codegen is done in two steps: JIT-compile the model with python
        wrapper code and run it to generate autotuned kernel binaries in the first pass; and then
        generate cpp wrapper code and compile it to a dynamic library in the second pass.
        """
        if "cuda" in self.device_types:
            # first pass
            self.cpp_wrapper = False
            compiled = self.compile_to_module().call

            def materialize(x):
                if isinstance(x, (torch.SymInt, torch.SymFloat)):
                    # Need concrete value to run dynamic shapes and tune the result
                    return x.node.hint
                elif isinstance(x, FakeTensor):
                    return defake(x)
                else:
                    assert isinstance(
                        x, torch.Tensor
                    ), "Unknown type when creating real inputs" + str(type(x))
                    return x

            if tracing_context := torch._guards.TracingContext.try_get():
                if tracing_context.output_strides:
                    tracing_context.output_strides.clear()

                params_flat = [
                    param
                    for param in tracing_context.params_flat  # type: ignore[union-attr]
                    if param is not None
                ]
                real_inputs = [
                    materialize(x) for x in itertools.chain(params_flat, V.real_inputs)
                ]
            else:
                real_inputs = [materialize(x) for x in V.real_inputs]

            if self.mutated_inputs:
                from .compile_fx import clone_preserve_strides

                mutated_input_idxs = [
                    idx
                    for idx, name in enumerate(self.graph_inputs)
                    if name in self.mutated_inputs
                    and isinstance(real_inputs[idx], torch.Tensor)
                ]
                for idx in mutated_input_idxs:
                    # clone mutated Tensor inputs to avoid mutating them in
                    # the first pass of the CPP wrapper-based compilation, as
                    # this will lead to a side effect on the example inputs:
                    # e.g. if torch.compile(f)(x) if called on input-mutating
                    # f, the inputs x will be mutated twice in the process:
                    # once here, and again when running the compiled model;
                    # this will also lead to a numerically incorrect output
                    real_inputs[idx] = clone_preserve_strides(real_inputs[idx])

            with torch.utils._python_dispatch._disable_current_modes():
                assert self.example_inputs is not None
                compiled(real_inputs)
            del real_inputs

            # second pass
            # TODO: reuse self.scheduler from the first pass to speed up the second pass
            self.cpp_wrapper = True
            self.removed_buffers.clear()
            self.inplaced_to_remove.clear()
            V.graph.sizevars.precomputed_replacements.clear()
            V.graph.sizevars.inv_precomputed_replacements.clear()
            return self.codegen()
        else:
            # cpu
            return self.codegen()

    def codegen(self):
        from .scheduler import Scheduler

        self.init_wrapper_code()

        self.scheduler = Scheduler(self.buffers)
        V.debug.draw_orig_fx_graph(self.orig_gm, self.scheduler.nodes)

        self.wrapper_code.push_codegened_graph(self)
        self.scheduler.codegen()
        result = self.wrapper_code.generate(self.is_inference)
        self.wrapper_code.pop_codegened_graph()
        return result

    def codegen_subgraph(self, parent_graph):
        """
        This is a more compact version of the `codegen()` above
        where we codegen this graph as a subgraph of some parent
        graph. The parent graph is passed as an argument: the
        intention is to inline codegening of the subgraph in
        the parent graph's wrapper code (including the generated
        kerenls). The wrapper code is not finalized (via `.generate()`
        call), as this will be done in the parent graph's `codegen()`.
        """
        from .scheduler import Scheduler

        self.wrapper_code = parent_graph.wrapper_code
        self.device_ops = parent_graph.device_ops
        self.cpp_wrapper = parent_graph.cpp_wrapper

        self.scheduler = Scheduler(self.buffers)
        self.scheduler.codegen()

    def count_bytes(self):
        from .scheduler import Scheduler

        scheduler = Scheduler(self.buffers)

        total_bytes = 0
        node_counts = []
        node_runtimes = []
        for node in scheduler.nodes:
            num_bytes = node.get_read_write_buffers_sizes()
            total_bytes += num_bytes
            node_counts.append((node, num_bytes // 4))
            node_runtimes.append((node, node.get_estimated_runtime()))
        return total_bytes, node_counts, node_runtimes

    @dynamo_timed(phase_name="code_gen")
    def compile_to_module(self):
        from .codecache import PyCodeCache

        code, linemap = (
            self.codegen_with_cpp_wrapper() if self.cpp_wrapper else self.codegen()
        )
        linemap = [(line_no, node.stack_trace) for line_no, node in linemap]
        key, path = PyCodeCache.write(code)
        mod = PyCodeCache.load_by_key_path(
            key, path, linemap=linemap, attrs=self.constants
        )
        self.cache_key = key
        self.cache_path = path
        self.cache_linemap = linemap

        # Logged twice as per https://github.com/pytorch/pytorch/pull/99038#discussion_r1167826029
        # TODO. Revisit this once the logging API is more mature
        assert mod.__file__ is not None

        log_module_code(mod.__file__)
        log.debug("Output code written to: %s", mod.__file__)
        output_code_log.debug("Output code: \n%s", code)
        trace_structured(
            "inductor_output_code",
            lambda: {"filename": mod.__file__},
            payload_fn=lambda: code,
        )
        output_code_log.info("Output code written to: %s", mod.__file__)
        if config.benchmark_kernel:
            print(f"Compiled module path: {mod.__file__}", file=sys.stderr)
        V.debug.output_code(mod.__file__)
        V.debug.copy(os.path.splitext(mod.__file__)[0] + ".debug")
        return mod

    def compile_to_fn(self):
        if self.aot_mode:
            from .codecache import AotCodeCompiler

            assert self.cpp_wrapper, "AOT mode only supports C++ wrapper"
            code, linemap = self.codegen_with_cpp_wrapper()
            output_code_log.debug("Output code: \n%s", code)

            serialized_extern_kernel_nodes = None
            if (
                config.is_fbcode()
                and self.extern_kernel_nodes
                and self.extern_node_serializer
            ):
                serialized_extern_kernel_nodes = self.extern_node_serializer(
                    self.extern_kernel_nodes
                )
                output_code_log.debug(
                    "Serialized Extern Kernel Nodes: \n%s",
                    serialized_extern_kernel_nodes,
                )

            # Directly return the file path with the compiled code
            return AotCodeCompiler.compile(
                self, code, serialized_extern_kernel_nodes, cuda=self.cuda
            )
        else:
            return self.compile_to_module().call

    def get_output_names(self):
        return [
            node.get_name()
            for node in self.graph_outputs
            if not isinstance(node, ir.NoneAsConstantBuffer)
            and not isinstance(node, ir.ShapeAsConstantBuffer)
        ]

    def is_unspec_arg(self, name: str):
        # dynamo wraps unspec variable as 0d CPU tensor,
        # need to convert to scalar during codegen (triton only)
        return (
            name in self.graph_inputs.keys()
            and self.graph_inputs[name].get_numel() == 1
            and self.graph_inputs[name].get_device().type == "cpu"
        )<|MERGE_RESOLUTION|>--- conflicted
+++ resolved
@@ -67,16 +67,12 @@
     unsupported_output_tensor,
 )
 from .sizevars import SizeVarAllocator
-<<<<<<< HEAD
-from .utils import convert_shape_to_inductor, gather_origins, get_sympy_Expr_dtype, should_assume_input_aligned
-=======
 from .utils import (
     convert_shape_to_inductor,
     gather_origins,
     get_cloned_parameter_buffer_name,
     get_sympy_Expr_dtype,
 )
->>>>>>> 498bdea9
 from .virtualized import V
 
 log = logging.getLogger(__name__)
@@ -326,7 +322,6 @@
         )  # This is the linemap used by the profiler to mark custom compiled kernels getting run
         # Used if lowering encounters cases where cudagraphs are not supported
         self.disable_cudagraphs_reason: Optional[str] = None
-        self.aligned_inputs: Set[str] = set()
 
         # only keeping one node per device for stack trace purposes
         self.device_node_mapping: Dict[torch.device, torch.fx.Node] = {}
@@ -340,6 +335,8 @@
         self.init_backend_registration()
 
         self.effectful_ops: Dict[_EffectType, ir.Buffer] = {}
+
+        self.aligned_inputs: Set[str] = set()
 
     @staticmethod
     def decide_layout_opt(gm, *, is_inference) -> bool:
@@ -801,23 +798,6 @@
         self.graph_inputs[target] = tensor
         self.graph_inputs_original[target] = tensor.data.data
         self.add_device_info(example.device)
-
-        # Note: [Input Alignment handling in Inductor]
-        # Alignment matters for generating efficient code. Some operations,
-        # e.g. vectorized loads, can only be performed on aligned inputs.
-        #
-        # But if we codegen assuming aligned inputs and then get unaligned
-        # inputs at runtime, then we are forced to clone - which is bad for
-        # both perf and memory usage.
-        #
-        # One option would be to guard on storage_offset%ALIGNMENT, and then
-        # codegen based on this. But storage_offset guards turned out to be
-        # expensive and cause recompiles; instead we're guarding on whether
-        # the input tensor is a view or not. If a tensor isn't a view, we can
-        # be pretty sure that it was allocated with good alignment; and if a
-        # tensor is a view, we'll codegen code that doesn't assume alignment.
-        if should_assume_input_aligned(example):
-            self.aligned_inputs.add(target)
         return tensor
 
     def call_function(self, target, args, kwargs):
