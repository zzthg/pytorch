--- conflicted
+++ resolved
@@ -2289,21 +2289,8 @@
             else:
                 code.writeline(f"{value}.store({var_expr}, {self.tiling_factor});")
         else:
-<<<<<<< HEAD
-            line = f"{value}.store({var_expr}, {self.tiling_factor});"
-        if non_contiguous:
-            inner = sympy_index_symbol(f"{tiling_var}_inner")
-            new_index = self.scale_index_with_offset(
-                index, itervar_idx=self.tiling_idx, offset=inner
-            )
-            line = (
-                f"{{ __at_align__ {DTYPE_TO_CPP[dtype]} tmpbuf[{self.tiling_factor}]; {line} "
-                f"for (long {inner} = 0; {inner} < {self.tiling_factor}; {inner}++) "
-                f"{var}[{cexpr_index(new_index)}] = tmpbuf[{inner}]; }}"
-=======
             self._load_or_store_non_contiguous(
                 var, index, dtype, buffer=code, store_value=value
->>>>>>> fb90b4d4
             )
         return code
 
