--- conflicted
+++ resolved
@@ -2561,15 +2561,6 @@
         else:
             return ""
 
-<<<<<<< HEAD
-    def _get_heuristic(self):
-        if self.persistent_reduction:
-            assert self.inside_reduction
-            return "persistent_reduction"
-        elif self.inside_reduction:
-            return "reduction"
-        return "pointwise"
-=======
     def estimate_kernel_num_bytes(self):
         """
         Try the best to estimate the total size (in bytes) of the
@@ -2626,7 +2617,14 @@
             dtype_size = get_dtype_size(dtype)
             nbytes.append(numel * dtype_size * (1 + int(i < ninplace_args)))
         return sum(nbytes)
->>>>>>> 824c6d61
+
+    def _get_heuristic(self):
+        if self.persistent_reduction:
+            assert self.inside_reduction
+            return "persistent_reduction"
+        elif self.inside_reduction:
+            return "reduction"
+        return "pointwise"
 
     def codegen_kernel(self, name=None):
         from triton import next_power_of_2
@@ -3346,15 +3344,11 @@
                     f"{wrapper.comment} Fused node name list: {', '.join(node_names)}"
                 )
 
-<<<<<<< HEAD
-    def codegen_node_schedule(self, node_schedule, numel, reduction_numel):
-        from torch._inductor.codegen.triton_split_scan import TritonSplitScanKernel
-
-=======
     def codegen_node_schedule(
         self, node_schedule, buf_accesses, numel, reduction_numel
     ):
->>>>>>> 824c6d61
+        from torch._inductor.codegen.triton_split_scan import TritonSplitScanKernel
+
         tiled_groups = self.select_tiling(node_schedule, numel, reduction_numel)
         reduction_hint_val, mutations, index_dtype = self.get_kernel_args(
             node_schedule, numel, reduction_numel
