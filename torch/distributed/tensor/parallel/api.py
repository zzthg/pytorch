# Copyright (c) Meta Platforms, Inc. and affiliates
from typing import Dict, Union

import torch
import torch.distributed._tensor.random as random
import torch.nn as nn
from torch.distributed._tensor import (
    DeviceMesh,
)
from torch.distributed._tensor.random import (
    is_rng_supported_mesh,
    TensorParallelRNGTracker,
)
from torch.distributed.tensor.parallel._utils import _validate_tp_mesh_dim
from torch.distributed.tensor.parallel.style import (
    ParallelStyle,
)


__all__ = [
    "parallelize_module",
]


def parallelize_module(  # type: ignore[return]
    module: nn.Module,
    device_mesh: DeviceMesh,
    parallelize_plan: Union[ParallelStyle, Dict[str, ParallelStyle]],
) -> nn.Module:
    """
    Apply Tensor Parallelism in PyTorch by parallelizing modules or sub-modules based on a user-specified plan.

    We parallelize module or sub_modules based on a parallelize_plan. The parallelize_plan contains
    :class:`ParallelStyle`, which indicates how user wants the module or sub_module
    to be parallelized.

    User can also specify different parallel style per module fully qualified name (FQN).

    Note that ``parallelize_module`` only accepts a 1-D :class:`DeviceMesh`, if you have a 2-D or N-D :class:`DeviceMesh`,
    slice the DeviceMesh to a 1-D sub DeviceMesh first then pass to this API(i.e. ``device_mesh[\"tp\"]``)

    Args:
        module (:class:`nn.Module`):
            Module to be parallelized.
        device_mesh (:class:`DeviceMesh`):
            Object which describes the mesh topology
            of devices for the DTensor.
        parallelize_plan (Union[:class:`ParallelStyle`, Dict[str, :class:`ParallelStyle`]]):
            The plan used to parallelize the module. It can be either a
            :class:`ParallelStyle` object which contains how
            we prepare input/output for Tensor Parallelism or it can be a
            dict of module FQN and its corresponding :class:`ParallelStyle` object.
    Return:
        A :class:`nn.Module` object parallelized.

    Example::
        >>> # xdoctest: +SKIP("distributed")
        >>> from torch.distributed.tensor.parallel import parallelize_module, ColwiseParallel
        >>> from torch.distributed.device_mesh import init_device_mesh
        >>>
        >>> # Define the module.
        >>> m = Model(...)
        >>> tp_mesh = init_device_mesh("cuda", (8,))
        >>> m = parallelize_module(m, tp_mesh, {"w1": ColwiseParallel(), "w2": RowwiseParallel()})
        >>>

    .. note:: For complex module architecture like Attention, MLP layers, we recommend composing
        different ParallelStyles together (i.e. ``ColwiseParallel`` and ``RowwiseParallel``) and pass
        as a parallelize_plan, to achieves the desired sharding computation.
    """
    torch._C._log_api_usage_once("torch.distributed.tensor.parallel.parallelize_module")

    _validate_tp_mesh_dim(device_mesh)

    # instantiate a TP RNG state tracker if it's not there
    if is_rng_supported_mesh(device_mesh) and not isinstance(
        random._rng_tracker, TensorParallelRNGTracker
    ):
        random._rng_tracker = TensorParallelRNGTracker(device_mesh.device_type)
        # TODO: we should allow user to pass in the default seed from a config
        random._rng_tracker._manual_seed(device_mesh, base_seed=1234)
        # By default we execute random ops in non-tensor-parallel region. If users want
        # to execute in tensor-parallel region, they can manually set this field to True
        # after parallelizing the model.
        random._rng_tracker.distribute_region_enabled = False

    if isinstance(parallelize_plan, ParallelStyle):
        return parallelize_plan._apply(module, device_mesh)
    elif isinstance(parallelize_plan, dict):
        for module_path, parallelize_style in parallelize_plan.items():
<<<<<<< HEAD
            if not isinstance(parallelize_style, ParallelStyle):
                raise TypeError(
                    f"Expect ParallelStyle, but got {type(parallelize_style)}!"
                )
            parent_module = leaf_module = module
            path_splits = module_path.split(".")
            if len(path_splits) == 0:
                raise RuntimeError(
                    "Expect module path to be non-empty, but got empty string!"
                )
            atom: str = ""
            while path_splits:
                atom = path_splits.pop(0)
                if atom == "*":
                    # Rest of the path after "*"
                    leaf_path = ".".join(path_splits)
                    # recursively apply the plan to all submodules
                    for submodule in parent_module.children():  # corresponds to "*"
                        if leaf_path:
                            # we haven't reached the leaf, apply in dict style
                            parallelize_module(submodule, device_mesh, {leaf_path: parallelize_style})
                        else:
                            # otherwise, directly apply style
                            parallelize_module(submodule, device_mesh, parallelize_style)
                else:
                    # proceed in depth
                    parent_module = leaf_module
                    leaf_module = leaf_module.get_submodule(atom)

            # When `path_split` is empty, `leaf_module` should point to the target.
            # Thus we apply the plan to the target module.
            assert len(atom) > 0, "we should have entered the while loop at least once"
=======
            sub_module = module.get_submodule(module_path)
            parent_module = module
            if "." in module_path:
                path_splits = module_path.split(".")
                parent_module_path = ".".join(path_splits[:-1])
                parent_module = module.get_submodule(parent_module_path)
                module_path = path_splits[-1]
>>>>>>> 63a1df7c
            parent_module.register_module(  # type: ignore[call-arg] # pyre-ignore[20]
                atom,
                parallelize_module(  # type: ignore[arg-type]
                    leaf_module, device_mesh, parallelize_style  # type: ignore[arg-type] # pyre-ignore[6]
                ),
            )
        return module
    else:
        raise RuntimeError(  # pyre-ignore[7]
            "Expect Union[ParallelStyle, Dict[str, ParallelStyle]] for"
            f" parallelize_plan, {type(parallelize_plan)} found!"
        )<|MERGE_RESOLUTION|>--- conflicted
+++ resolved
@@ -88,11 +88,6 @@
         return parallelize_plan._apply(module, device_mesh)
     elif isinstance(parallelize_plan, dict):
         for module_path, parallelize_style in parallelize_plan.items():
-<<<<<<< HEAD
-            if not isinstance(parallelize_style, ParallelStyle):
-                raise TypeError(
-                    f"Expect ParallelStyle, but got {type(parallelize_style)}!"
-                )
             parent_module = leaf_module = module
             path_splits = module_path.split(".")
             if len(path_splits) == 0:
@@ -121,15 +116,6 @@
             # When `path_split` is empty, `leaf_module` should point to the target.
             # Thus we apply the plan to the target module.
             assert len(atom) > 0, "we should have entered the while loop at least once"
-=======
-            sub_module = module.get_submodule(module_path)
-            parent_module = module
-            if "." in module_path:
-                path_splits = module_path.split(".")
-                parent_module_path = ".".join(path_splits[:-1])
-                parent_module = module.get_submodule(parent_module_path)
-                module_path = path_splits[-1]
->>>>>>> 63a1df7c
             parent_module.register_module(  # type: ignore[call-arg] # pyre-ignore[20]
                 atom,
                 parallelize_module(  # type: ignore[arg-type]
