import contextlib

from typing import Any, cast, Dict, List, NamedTuple, Optional, Set, Tuple, Union

import torch
import torch.distributed as dist
import torch.nn as nn

from torch.autograd.graph import Node
from torch.distributed.fsdp._common_utils import _named_parameters_with_duplicates
from torch.utils._pytree import tree_flatten, tree_unflatten
from torch.utils.hooks import RemovableHandle
from ._fsdp_api import MixedPrecisionPolicy
from ._fsdp_collectives import (
    AllGatherResult,
    foreach_all_gather,
    foreach_all_gather_copy_out,
    foreach_reduce,
)
from ._fsdp_common import FSDPMeshInfo, HSDPMeshInfo, TrainingState
from ._fsdp_param import FSDPParam, ParamModuleInfo, ShardedState

_ModuleToHandleDict = Dict[nn.Module, RemovableHandle]  # for state dict


"""
[Note: Overlapping all-gather copy-in and all-gather]
For implicit forward prefetching, we want to overlap the next copy-in with the
current all-gather. We do so using a separate copy-in stream. However, since
we have the all-gather input as a view into the output, we must make sure to
copy into different memory from the current all-gather's output. Thus, we keep
a reference to the current all-gather's output and have the next FSDP parameter
group free it after its copy-in. Finally, we have the last FSDP state flush the
reference to avoid holding onto memory after forward.
"""


class FSDPCommContext:
    """This has the communication state shared across FSDP states/parameter groups."""

    def init(self):
        # Setting the all-gather/reduce-scatter streams to be higher priority
        # can help avoid some issues where their copies in/out are delayed and
        # block computation
        high_priority = -1
        # All-gather state and copy-in stream allow overlapping the next
        # copy-in with the current all-gather in forward; copy-in overlaps with
        # reduce-scatter in backward without the separate copy-in stream
        self.all_gather_copy_in_stream = torch.cuda.Stream(priority=high_priority)
        self.all_gather_state: Optional[AllGatherState] = None
        # All-gather stream allows overlapping next all-gather with current
        # forward compute
        self.all_gather_stream = torch.cuda.Stream(priority=high_priority)
        # Reduce-scatter stream gives separate execution "thread" for post-
        # backward logic like pre/post-gradient division and reduce-scatter
        self.reduce_scatter_stream = torch.cuda.Stream(priority=high_priority)
        # Run the HSDP all-reduces concurrently with all-gather/reduce-scatter
        # since collectives use different network resources and can overlap
        # in the typical intra-node sharding / inter-node replication case
        self.all_reduce_stream = torch.cuda.Stream()
        # Post-forward order for explicit backward prefetching
        self.post_forward_order: List[FSDPParamGroup] = []  # will cause ref cycles

    def get_all_gather_streams(
        self, training_state: TrainingState
    ) -> Tuple[torch.cuda.Stream, torch.cuda.Stream]:
        if training_state in (TrainingState.FORWARD, TrainingState.PRE_BACKWARD):
            # Use separate streams for implicit prefetching
            return self.all_gather_copy_in_stream, self.all_gather_stream
        current_stream = torch.cuda.current_stream()
        return current_stream, current_stream


# See [Note: Overlapping all-gather copy-in and all-gather]
class AllGatherState(NamedTuple):
    all_gather_result: AllGatherResult
    event: torch.cuda.Event  # all-gather copy-out


class FSDPParamGroup:
    """This class represents a parameter group to communicate together."""

    _orig_dtype: torch.dtype
    _reduce_dtype: Optional[torch.dtype]

    def __init__(
        self,
        params: List[nn.Parameter],
        module: nn.Module,
        mesh_info: FSDPMeshInfo,
        post_forward_mesh_info: Optional[FSDPMeshInfo],
        device: torch.device,
        mp_policy: MixedPrecisionPolicy,
    ):
        self.module = module  # permit ref cycle because 1:1 lifetime
        param_module_infos = _get_param_module_infos(params, module)
        self.fsdp_params = [
            FSDPParam(
                param, module_info, mesh_info, post_forward_mesh_info, device, mp_policy
            )
            for param, module_info in zip(params, param_module_infos)
        ]
        self.mesh_info = mesh_info
        self.post_forward_mesh_info = post_forward_mesh_info
        self.device = device
        self.mp_policy = mp_policy
        self._training_state = TrainingState.IDLE
        # Group's sharded state always matches its parameters' sharded states
        self._sharded_state = ShardedState.SHARDED
        self._module_fqn: Optional[str] = None  # prefixed from root module

        # - Hook state
        self._module_to_pre_save_state_dict_hook_handle: _ModuleToHandleDict = {}
        self._module_to_pre_load_state_dict_hook_handle: _ModuleToHandleDict = {}

        # - Communication and communication/computation overlap
        self.comm_ctx = FSDPCommContext()
        # Group's indices in the shared post-forward order
        self._post_forward_indices: List[int] = []
        # Used to avoid mistargeted backward prefetches when the module is used
        # in forward but not in backward: for each forward, we record a tuple
        # of the output's grad fns and later query the autograd engine whether
        # any grad fn will execute in the current backward to know to prefetch.
        self.all_forward_output_grad_fns: Set[Tuple[Node, ...]] = set()
        # Whether to reduce gradients at all (whether for FSDP or HSDP)
        self.reduce_grads: bool = True
        # Whether to all-reduce gradients for HSDP; only used if
        # `self.reduce_grads` is true, in which case setting this to false
        # means reduce-scatter but no all-reduce
        self.all_reduce_grads: bool = True

        # - CUDA events for stream synchronization
        # Holds the all-gather output buffer, sync objects, and metadata
        self._all_gather_result: Optional[AllGatherResult] = None
        # Holds the reduce-scatter/all-reduce view-out CUDA event that marks the end of
        # the group's post-backward (e.g. reduce-scatter, all-reduce and div), which
        # should be waited on at the end of backward
        self._post_reduce_view_out_event: Optional[torch.cuda.Event] = None
        # Holds the reshard-after-forward CUDA event when resharding to a
        # different world size, which should be waited on in the next unshard
        self._reshard_after_forward_event: Optional[torch.cuda.Event] = None

    # Initialization #
    def _init_mp_dtypes(self) -> None:
        for fsdp_param in self.fsdp_params:
            fsdp_param.init_dtype_attrs(self.mp_policy)
        orig_dtypes = {fsdp_param.orig_dtype for fsdp_param in self.fsdp_params}
        if len(orig_dtypes) != 1:
            # This can be relaxed if we copy-out for the reduce-scatter
            raise AssertionError(
                f"FSDP expects uniform original parameter dtype but got {orig_dtypes}"
            )
        self._orig_dtype = next(iter(orig_dtypes))
        reduce_dtypes = {fsdp_param.reduce_dtype for fsdp_param in self.fsdp_params}
        if len(reduce_dtypes) != 1:
            # This can be relaxed if we issue one reduce-scatter per reduce
            # dtype (but we would need a way for users to specify multiple
            # reduce dtypes)
            raise AssertionError(
                f"FSDP expects uniform reduce dtype but got {reduce_dtypes}"
            )
        self._reduce_dtype = next(iter(reduce_dtypes))

    def _init_grad_divide_factors(self):
        data_parallel_world_size = 1
        data_parallel_world_size *= self.mesh_info.shard_mesh_size
        if isinstance(self.mesh_info, HSDPMeshInfo):
            data_parallel_world_size *= self.mesh_info.replicate_mesh_size
<<<<<<< HEAD
        if self._reduce_dtype == torch.float32:
=======
        if self._reduce_dtype in (torch.float32, torch.bfloat16):
>>>>>>> b279034e
            # Use NCCL's AVG op to divide after reduction since it is more
            # performant and fp32 has sufficient precision
            self._grad_divide_factors: Union[Tuple[None, None], Tuple[float, float]] = (
                None,
                None,
            )
            return
<<<<<<< HEAD
        # For N data parallel workers, each worker computes g_i, and they
        # collectively reduce (g_1 + ... + g_N) / N. To avoid overflow and
        # underflow, we divide by ~sqrt(N) before and after the reduction.
=======
        # Since fp16 has smaller dynamic range than fp32/bf16, we want to avoid
        # overflow/underflow. For N data parallel workers, each worker computes
        # g_i, and they collectively reduce (g_1 + ... + g_N) / N. To avoid
        # overflow/underflow, we divide by ~sqrt(N) before/after the reduction.
>>>>>>> b279034e
        factor: int = 1
        while (
            data_parallel_world_size % factor == 0
            and data_parallel_world_size / factor > factor
        ):
            factor *= 2
        factor = float(factor)
        self._grad_divide_factors = (factor, data_parallel_world_size / factor)

    def lazy_init(self):
        param_names_on_meta = [
            fsdp_param._param_fqn
            for fsdp_param in self.fsdp_params
            if fsdp_param.sharded_param.device.type == "meta"
        ]
        if param_names_on_meta:
            raise RuntimeError(
                "FSDP parameters should be materialized from meta device before training, "
                f"but the following were still on meta device: {param_names_on_meta}\n"
                "For example, call module.to_empty(device) to materialize to device and "
                "call module.reset_parameters() on each module to initialize values."
            )
        # Initialize mixed precision attributes lazily in case the user changes
        # the parameter dtypes after construction time but before forward
        self._init_mp_dtypes()
        self._init_grad_divide_factors()
        self._register_state_dict_hooks()

    # Runtime #
    def unshard(self, async_op: bool = False):
        if self._all_gather_result is not None:  # already called, pending wait
            return
        if self.is_unsharded:
            return  # no-op
        if self._reshard_after_forward_event is not None:
            # Resharded parameter data is allocated in the default stream and
            # used in the all-gather streams
            self._wait_all_gather_streams_on_event(self._reshard_after_forward_event)
            self._reshard_after_forward_event = None
        self._all_gather_result = foreach_all_gather(
            self.fsdp_params,
            self._all_gather_process_group,
            async_op,
            *self.comm_ctx.get_all_gather_streams(self._training_state),
            self.device,
        )

    def wait_for_unshard(self):
        """
        1. In forward with implict prefetching, to overlap the current copy-out
        with the next all-gather, we save a reference to the current all-gather
        result to free after the next copy-out.
        2. Otherwise (explicit prefetching or in backward), we free the
        all-gather result immediately after the current copy-out since we can
        already overlap the current copy-out with the previous reduce-scatter.
        """
        if not self._all_gather_result:
            return  # no preceding unshard
        if self._training_state == TrainingState.FORWARD:  # implicit prefetch
            if prev_all_gather_state := self.comm_ctx.all_gather_state:
                self._wait_all_gather_streams_on_event(prev_all_gather_state.event)
                self.comm_ctx.all_gather_state = None  # free the all-gather result
        foreach_all_gather_copy_out(
            self._all_gather_result, self.fsdp_params, self._all_gather_process_group
        )
        for fsdp_param in self.fsdp_params:
            fsdp_param.init_unsharded_param()  # no-op after 1st call
        self._to_unsharded()
        all_gather_copy_out_event = torch.cuda.Event()
        all_gather_copy_out_event.record()
        if self._training_state == TrainingState.FORWARD:
            self.comm_ctx.all_gather_state = AllGatherState(
                self._all_gather_result, all_gather_copy_out_event
            )
        else:
            self._wait_all_gather_streams_on_event(all_gather_copy_out_event)
        self._all_gather_result = None  # free unless saved in `all_gather_state`

    def _wait_all_gather_streams_on_event(self, event: torch.cuda.Event):
        self.comm_ctx.all_gather_copy_in_stream.wait_event(event)
        self.comm_ctx.all_gather_stream.wait_event(event)

    def reshard(self):
        if self._training_state == TrainingState.FORWARD:
            if not self._reshard_after_forward:
                return
            if self._use_post_forward_mesh:
                self._to_sharded_post_forward()
                self._reshard_after_forward_event = torch.cuda.Event()
                self._reshard_after_forward_event.record()
                return
        self._to_sharded()

    def pre_forward(
        self, module: nn.Module, args: Tuple[Any, ...], kwargs: Dict[str, Any]
    ) -> Tuple[Tuple[Any, ...], Dict[str, Any]]:
        with torch.profiler.record_function("FSDP::pre_forward"):
            self._training_state = TrainingState.FORWARD
            self.unshard()
            self.wait_for_unshard()
            args, kwargs = self._register_post_backward_hook(args, kwargs)
            return args, kwargs

    def post_forward(self, module: nn.Module, input: Any, output: Any):
        with torch.profiler.record_function("FSDP::post_forward"):
            self.reshard()
            self._record_post_forward()
            self._training_state = TrainingState.IDLE
            return output

    def _record_post_forward(self) -> None:
        # Since a group has one pre-backward unshard for each forward call
        # before the backward, we record each usage (with multiplicity)
        post_forward_index = len(self.comm_ctx.post_forward_order)
        self.comm_ctx.post_forward_order.append(self)
        self._post_forward_indices.append(post_forward_index)

    def pre_backward(self, forward_grad_fns: Tuple[Any, ...], *unused: Any):
        with torch.profiler.record_function("FSDP::pre_backward"):
            self._training_state = TrainingState.PRE_BACKWARD
            self.unshard()  # no-op if prefetched
            self.wait_for_unshard()
            # Can be already removed if running multiple `backward`s
            self.all_forward_output_grad_fns.discard(forward_grad_fns)
            self._prefetch_unshard()

    def post_backward(self, *unused: Any):
        self._training_state = TrainingState.POST_BACKWARD
        with torch.profiler.record_function("FSDP::post_backward_reshard"):
            if not self.reduce_grads:
                self.reshard()
                return
            # Save the autograd-computed gradients before resharding to only
            # access the unsharded parameters when their data is present
            fsdp_params_with_grad: List[FSDPParam] = []
            unsharded_grads: List[torch.Tensor] = []
            for fsdp_param in self.fsdp_params:
                if fsdp_param.unsharded_param.grad is not None:
                    fsdp_params_with_grad.append(fsdp_param)
                    unsharded_grads.append(fsdp_param.unsharded_grad_data)
                    fsdp_param.unsharded_param.grad = None
            self.reshard()
        if len(fsdp_params_with_grad) == 0:
            return
        with torch.profiler.record_function("FSDP::post_backward_reduce"):
            self._post_reduce_view_out_event = foreach_reduce(
                fsdp_params_with_grad,
                unsharded_grads,
                self._reduce_scatter_process_group,
                self.comm_ctx.reduce_scatter_stream,
                self._orig_dtype,
                self._reduce_dtype,
                self.device,
                self._grad_divide_factors,
                self._all_reduce_process_group
                if self._should_all_reduce_grads()
                else None,
                self.comm_ctx.all_reduce_stream,
            )

    def finalize_backward(self):
        if self._post_reduce_view_out_event is not None:
            torch.cuda.current_stream().wait_event(self._post_reduce_view_out_event)
            self._post_reduce_view_out_event = None
        self._training_state = TrainingState.IDLE
        self._post_forward_indices.clear()
        self.all_forward_output_grad_fns.clear()

    def _prefetch_unshard(self):
        if self._training_state == TrainingState.PRE_BACKWARD:
            if not self._post_forward_indices:
                # Can be cleared if running multiple `backward`s
                return
            curr_index = self._post_forward_indices.pop()
            if (target_index := curr_index - 1) < 0:
                return
            target_fsdp_param_group = self.comm_ctx.post_forward_order[target_index]
            if any(
                torch._C._will_engine_execute_node(grad_fn)  # type: ignore[attr-defined]
                for grad_fns in target_fsdp_param_group.all_forward_output_grad_fns
                for grad_fn in grad_fns
            ):
                with torch.profiler.record_function(
                    "FSDP::backward_prefetch"
                ), target_fsdp_param_group.use_training_state(
                    TrainingState.PRE_BACKWARD
                ):
                    target_fsdp_param_group.unshard()

    # Utilities #
    def _to_sharded(self):
        if not self.is_sharded:
            for fsdp_param in self.fsdp_params:
                fsdp_param.to_sharded()
            self._sharded_state = ShardedState.SHARDED

    def _to_sharded_post_forward(self):
        if not self.is_sharded_post_forward:
            for fsdp_param in self.fsdp_params:
                fsdp_param.to_sharded_post_forward()
            self._sharded_state = ShardedState.SHARDED_POST_FORWARD

    def _to_unsharded(self):
        if not self.is_unsharded:
            for fsdp_param in self.fsdp_params:
                fsdp_param.to_unsharded()
            self._sharded_state = ShardedState.UNSHARDED

    @property
    def is_sharded(self) -> bool:
        return self._sharded_state == ShardedState.SHARDED

    @property
    def is_sharded_post_forward(self) -> bool:
        return self._sharded_state == ShardedState.SHARDED_POST_FORWARD

    @property
    def is_unsharded(self) -> bool:
        return self._sharded_state == ShardedState.UNSHARDED

    @contextlib.contextmanager
    def use_training_state(self, training_state: TrainingState):
        old_training_state = self._training_state
        self._training_state = training_state
        try:
            yield
        finally:
            self._training_state = old_training_state

    # Hook Registration #
    def _register_post_backward_hook(
        self, args: Tuple[Any, ...], kwargs: Dict[str, Any]
    ) -> Tuple[Tuple[Any, ...], Dict[str, Any]]:
        if not torch.is_grad_enabled():
            return args, kwargs
        args_list, args_spec = tree_flatten(args)
        kwargs_list, kwargs_spec = tree_flatten(kwargs)
        args_kwargs_list = list(args_list) + list(kwargs_list)
        inp_tensor_indices: List[int] = []
        inp_tensors: List[torch.Tensor] = []
        for i, obj in enumerate(args_kwargs_list):
            if torch.is_tensor(obj) and obj.requires_grad:
                inp_tensor_indices.append(i)
                inp_tensors.append(obj)
        if len(inp_tensors) == 0:
            return args, kwargs  # no tensors that require gradients
        inp_tensors = RegisterPostBackwardFunction.apply(self, *inp_tensors)
        for inp_tensor_idx, inp_tensor in zip(inp_tensor_indices, inp_tensors):
            args_kwargs_list[inp_tensor_idx] = inp_tensor
        args_list = args_kwargs_list[: len(args_list)]
        kwargs_list = args_kwargs_list[len(args_list) :]
        args = tree_unflatten(args_list, args_spec)
        kwargs = tree_unflatten(kwargs_list, kwargs_spec)
        return args, kwargs

    def _register_state_dict_hooks(self) -> None:
        assert len(self._module_to_pre_save_state_dict_hook_handle) == 0
        assert len(self._module_to_pre_load_state_dict_hook_handle) == 0
        modules_with_fsdp_params: Set[nn.Module] = {
            fsdp_param._module_info.module for fsdp_param in self.fsdp_params
        }

        def to_sharded_hook(*args: Any, **kwargs: Any) -> None:
            self._to_sharded()

        for module in modules_with_fsdp_params:
            self._module_to_pre_save_state_dict_hook_handle[
                module
            ] = module.register_state_dict_pre_hook(to_sharded_hook)
            self._module_to_pre_load_state_dict_hook_handle[
                module
            ] = module._register_load_state_dict_pre_hook(to_sharded_hook)

    # Properties #
    @property
    def _reshard_after_forward(self) -> bool:
        return self.post_forward_mesh_info is not None

    @property
    def _use_post_forward_mesh(self) -> bool:
        return (
            self._reshard_after_forward
            and self.mesh_info != self.post_forward_mesh_info
        )

    @property
    def _all_gather_process_group(self) -> dist.ProcessGroup:
        mesh_info = (
            cast(FSDPMeshInfo, self.post_forward_mesh_info)
            if self.is_sharded_post_forward
            else self.mesh_info
        )
        assert isinstance(mesh_info, FSDPMeshInfo)
        return mesh_info.shard_process_group

    @property
    def _reduce_scatter_process_group(self) -> dist.ProcessGroup:
        mesh_info = self.mesh_info
        assert isinstance(mesh_info, FSDPMeshInfo)
        return mesh_info.shard_process_group

    @property
    def _all_reduce_process_group(self) -> dist.ProcessGroup:
        mesh_info = self.mesh_info
        assert isinstance(mesh_info, HSDPMeshInfo)
        return mesh_info.replicate_process_group

    def _should_all_reduce_grads(self) -> bool:
        return isinstance(self.mesh_info, HSDPMeshInfo) and self.all_reduce_grads


def _get_param_module_infos(
    params: List[nn.Parameter], module: nn.Module
) -> List[ParamModuleInfo]:
    """
    Shared parameter: lin1.weight = lin2.weight
    Shared module: mlp.lin1 = mlp.lin2
    We do not remove duplicates when traversing both modules and parameters to
    find shared modules' parameters and shared parameters within a module.
    """
    params_set = set(params)
    param_to_module_info: Dict[nn.Parameter, ParamModuleInfo] = {}
    for _, submodule in module.named_modules(remove_duplicate=False):
        for param_name, param in _named_parameters_with_duplicates(
            submodule, recurse=False
        ):
            if param in params_set:
                if param not in param_to_module_info:
                    param_to_module_info[param] = ParamModuleInfo(submodule, param_name)
                else:
                    param_to_module_info[param].shared_modules.append(submodule)
                    param_to_module_info[param].shared_param_names.append(param_name)
    if len(param_to_module_info) != len(params):
        raise AssertionError(f"Some parameters are not in the module tree of {module}")
    return [param_to_module_info[param] for param in params]


class RegisterPostBackwardFunction(torch.autograd.Function):
    @staticmethod
    def forward(ctx, param_group: FSDPParamGroup, *inputs: torch.Tensor):
        # All tensors in `inputs` should require gradient
        ctx.param_group = param_group
        return inputs

    @staticmethod
    def backward(ctx, *grads: torch.Tensor):
        ctx.param_group.post_backward()
        return (None,) + grads<|MERGE_RESOLUTION|>--- conflicted
+++ resolved
@@ -166,11 +166,7 @@
         data_parallel_world_size *= self.mesh_info.shard_mesh_size
         if isinstance(self.mesh_info, HSDPMeshInfo):
             data_parallel_world_size *= self.mesh_info.replicate_mesh_size
-<<<<<<< HEAD
-        if self._reduce_dtype == torch.float32:
-=======
         if self._reduce_dtype in (torch.float32, torch.bfloat16):
->>>>>>> b279034e
             # Use NCCL's AVG op to divide after reduction since it is more
             # performant and fp32 has sufficient precision
             self._grad_divide_factors: Union[Tuple[None, None], Tuple[float, float]] = (
@@ -178,16 +174,10 @@
                 None,
             )
             return
-<<<<<<< HEAD
-        # For N data parallel workers, each worker computes g_i, and they
-        # collectively reduce (g_1 + ... + g_N) / N. To avoid overflow and
-        # underflow, we divide by ~sqrt(N) before and after the reduction.
-=======
         # Since fp16 has smaller dynamic range than fp32/bf16, we want to avoid
         # overflow/underflow. For N data parallel workers, each worker computes
         # g_i, and they collectively reduce (g_1 + ... + g_N) / N. To avoid
         # overflow/underflow, we divide by ~sqrt(N) before/after the reduction.
->>>>>>> b279034e
         factor: int = 1
         while (
             data_parallel_world_size % factor == 0
