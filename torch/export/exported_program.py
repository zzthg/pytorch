import copy
import dataclasses
import functools
import re
import types
import warnings
from collections import namedtuple
from typing import (
    Any,
    Callable,
    Dict,
    Iterator,
    List,
    Optional,
    Tuple,
    Type,
    TYPE_CHECKING,
    Union,
)

from torch.fx.immutable_collections import immutable_dict, immutable_list

if TYPE_CHECKING:
    # Import the following modules during type checking to enable code intelligence features,
    # such as auto-completion in tools like pylance, even when these modules are not explicitly
    # imported in user code.

    import sympy

    from torch.utils._sympy.value_ranges import ValueRanges

import torch
import torch.utils._pytree as pytree
from torch.export._tree_utils import is_equivalent, reorder_kwargs
from torch.fx._compatibility import compatibility
from torch.fx.experimental.proxy_tensor import maybe_disable_fake_tensor_mode

from torch.fx.passes.infra.pass_base import PassResult
from torch.fx.passes.infra.pass_manager import PassManager

from .graph_signature import (  # noqa: F401
    _sig_to_specs,
    ArgumentSpec,
    ConstantArgument,
    CustomObjArgument,
    ExportGraphSignature,
    InputKind,
    InputSpec,
    OutputKind,
    OutputSpec,
    SymIntArgument,
    TensorArgument,
    TokenArgument,
)


__all__ = [
    "ExportedProgram",
    "ModuleCallEntry",
    "ModuleCallSignature",
]


PassType = Callable[[torch.fx.GraphModule], Optional[PassResult]]


@dataclasses.dataclass
class ModuleCallSignature:
    inputs: List[ArgumentSpec]
    outputs: List[ArgumentSpec]
    in_spec: pytree.TreeSpec
    out_spec: pytree.TreeSpec


@dataclasses.dataclass
class ModuleCallEntry:
    fqn: str
    signature: Optional[ModuleCallSignature] = None


def _disable_prexisiting_fake_mode(fn):
    @functools.wraps(fn)
    def wrapper(*args, **kwargs):
        with maybe_disable_fake_tensor_mode():
            return fn(*args, **kwargs)

    return wrapper


def _fx_collection_equivalence_fn(
    spec1_type: Optional[type],
    spec1_context: pytree.Context,
    spec2_type: Optional[type],
    spec2_context: pytree.Context,
) -> bool:
    """Treat containers and their immutable variants as the same type. Otherwise
    compare as normal.
    """
    if spec1_type is None or spec2_type is None:
        return spec1_type is spec2_type and spec1_context == spec2_context

    if issubclass(spec1_type, (dict, immutable_dict)) and issubclass(
        spec2_type, (dict, immutable_dict)
    ):
        return spec1_context == spec2_context

    if issubclass(spec1_type, (list, immutable_list)) and issubclass(
        spec2_type, (list, immutable_list)
    ):
        return spec1_context == spec2_context

    return spec1_type is spec2_type and spec1_context == spec2_context


def _rename_without_collisions(
    name_map: Dict[str, str],
    orig_name: str,
    name: str,
    is_placeholder: bool = False,
):
    """
    Renames nodes to avoid name collisions, with suffixing.
    name_map: map from original name to new name
    orig_name: mapping key
    name: candidate name (potentially suffixed, e.g. mul_2)
    is_placeholder: if the node is a placeholder, avoid detecting suffix
    """
    if name in name_map.values():
        # non-placeholder nodes may be suffixed with the count
        # instead of adding another suffix, we will try to increment it
        match = re.match(r"(.*)_(\d+)", name)
        if match and not is_placeholder:
            name, n = match.group(1), int(match.group(2))
        else:
            n = 0
        while (dup_name := f"{name}_{n + 1}") in name_map.values():
            n += 1
        name_map[orig_name] = dup_name
    else:
        name_map[orig_name] = name
    return name_map[orig_name]


class ExportedProgram:
    """
    Package of a program from :func:`export`. It contains
    an :class:`torch.fx.Graph` that represents Tensor computation, a state_dict containing
    tensor values of all lifted parameters and buffers, and various metadata.

    You can call an ExportedProgram like the original callable traced by
    :func:`export` with the same calling convention.

    To perform transformations on the graph, use ``.module`` property to access
    an :class:`torch.fx.GraphModule`. You can then use
    `FX transformation <https://pytorch.org/docs/stable/fx.html#writing-transformations>`_
    to rewrite the graph. Afterwards, you can simply use :func:`export`
    again to construct a correct ExportedProgram.
    """

    def __init__(
        self,
        root: Union[torch.nn.Module, Dict[str, Any]],
        graph: torch.fx.Graph,
        graph_signature: ExportGraphSignature,
        state_dict: Dict[str, Union[torch.Tensor, torch.nn.Parameter]],
        range_constraints: "Dict[sympy.Symbol, Any]",
        module_call_graph: List[ModuleCallEntry],
        example_inputs: Optional[Tuple[Tuple[Any, ...], Dict[str, Any]]] = None,
        verifier: Optional[Type[Any]] = None,  # TODO Change typing hint to Verifier.
        tensor_constants: Optional[
            Dict[str, torch.Tensor]
        ] = None,  # TODO: deprecate this
        constants: Optional[
            Dict[str, Union[torch.Tensor, torch._C.ScriptObject]]
        ] = None,
    ):
        # Remove codegen related things from the graph. It should just be a flat graph.
        graph._codegen = torch.fx.graph.CodeGen()
        self._graph_module = _create_graph_module_for_export(root, graph)
        if isinstance(root, torch.fx.GraphModule):
            self._graph_module.meta.update(root.meta)

        self._graph_signature: ExportGraphSignature = graph_signature
        self._state_dict: Dict[str, Any] = state_dict
        self._range_constraints: "Dict[sympy.Symbol, ValueRanges]" = range_constraints
        assert module_call_graph is not None
        self._module_call_graph: List[ModuleCallEntry] = module_call_graph
        self._example_inputs = example_inputs

        self._constants = tensor_constants or constants or {}
        assert self._constants is not None

        from torch._export.verifier import Verifier

        if verifier is None:
            verifier = Verifier
        assert issubclass(verifier, Verifier)
        self._verifier = verifier
        # Validate should be always the last step of the constructor.
        self.verifier().check(self)

    @property
    @compatibility(is_backward_compatible=False)
    def graph_module(self):
        return self._graph_module

    @property
    @compatibility(is_backward_compatible=False)
    def graph(self):
        return self.graph_module.graph

    @property
    @compatibility(is_backward_compatible=False)
    def graph_signature(self):
        return self._graph_signature

    @property
    @compatibility(is_backward_compatible=False)
    def state_dict(self):
        return self._state_dict

    @compatibility(is_backward_compatible=False)
    def parameters(self) -> Iterator[torch.nn.Parameter]:
        """
        Returns an iterator over original module's parameters.
        """
        for _, param in self.named_parameters():
            yield param

    @compatibility(is_backward_compatible=False)
    def named_parameters(self) -> Iterator[Tuple[str, torch.nn.Parameter]]:
        """
        Returns an iterator over original module parameters, yielding
        both the name of the parameter as well as the parameter itself.
        """
        for param_name in self.graph_signature.parameters:
            yield param_name, self.state_dict[param_name]

    @compatibility(is_backward_compatible=False)
    def buffers(self) -> Iterator[torch.Tensor]:
        """
        Returns an iterator over original module buffers.
        """
        for _, buf in self.named_buffers():
            yield buf

    @compatibility(is_backward_compatible=False)
    def named_buffers(self) -> Iterator[Tuple[str, torch.Tensor]]:
        """
        Returns an iterator over original module buffers, yielding
        both the name of the buffer as well as the buffer itself.
        """
        non_persistent_buffers = set(self.graph_signature.non_persistent_buffers)
        for buffer_name in self.graph_signature.buffers:
            if buffer_name in non_persistent_buffers:
                yield buffer_name, self.constants[buffer_name]
            else:
                yield buffer_name, self.state_dict[buffer_name]

    @property
    @compatibility(is_backward_compatible=False)
    def range_constraints(self):
        return self._range_constraints

    @property
    @compatibility(is_backward_compatible=False)
    def module_call_graph(self):
        return self._module_call_graph

    @property
    @compatibility(is_backward_compatible=False)
    def example_inputs(self):
        return self._example_inputs

    @property
    @compatibility(is_backward_compatible=False)
    def call_spec(self):
        CallSpec = namedtuple("CallSpec", ["in_spec", "out_spec"])

        if len(self.module_call_graph) == 0:
            return CallSpec(in_spec=None, out_spec=None)
        assert self.module_call_graph[0].fqn == ""
        return CallSpec(
            in_spec=self.module_call_graph[0].signature.in_spec,
            out_spec=self.module_call_graph[0].signature.out_spec,
        )

    @property
    @compatibility(is_backward_compatible=False)
    def verifier(self) -> Any:
        return self._verifier

    @property
    @compatibility(is_backward_compatible=False)
    def dialect(self) -> str:
        return self._verifier.dialect

    @property
    @compatibility(is_backward_compatible=False)
    def tensor_constants(self):
        return self._constants

    @property
    @compatibility(is_backward_compatible=False)
    def constants(self):
        return self._constants

    def _get_flat_args_with_check(self, args, kwargs):
        """Flatten args, kwargs using pytree, then, check specs.
<<<<<<< HEAD

        Args:
            args: List[Any] original args passed to __call__
            kwargs: Dict[str, Any] original kwargs passed to __call

=======

        Args:
            args: List[Any] original args passed to __call__
            kwargs: Dict[str, Any] original kwargs passed to __call

>>>>>>> b279034e
        Returns:
            A tuple of (flat_args, received_spec)
            flat_args is flattend args / kwargs
            received_spec is the pytree spec produced while flattening the
            tuple (args, kwargs)
        """
        in_spec = self.call_spec.in_spec
        if in_spec is not None:
            kwargs = reorder_kwargs(kwargs, in_spec)
        flat_args_with_path, received_spec = pytree.tree_flatten_with_path(
            (args, kwargs)
        )  # type: ignore[possibly-undefined]
        self._check_input_constraints(flat_args_with_path)
        flat_args = tuple(x[1] for x in flat_args_with_path)
        return flat_args, received_spec

    def _graph_module_flat_inputs(self, args: Any, kwargs: Any) -> Any:
        """Transform args, kwargs of __call__ to args for graph_module.
<<<<<<< HEAD

        self.graph_module takes stuff from state dict as inputs.
        The invariant is for ep: ExportedProgram is
        ep(args, kwargs) ==
          ep.postprocess(ep.graph_module(ep.graph_module_flat_inputs(args, kwargs)))
        """

=======

        self.graph_module takes stuff from state dict as inputs.
        The invariant is for ep: ExportedProgram is
        ep(args, kwargs) ==
          ep.postprocess(ep.graph_module(ep.graph_module_flat_inputs(args, kwargs)))
        """

>>>>>>> b279034e
        in_spec = self.call_spec.in_spec
        flat_args, received_spec = self._get_flat_args_with_check(args, kwargs)
        if in_spec is not None and not is_equivalent(
            received_spec, in_spec, _fx_collection_equivalence_fn
        ):
            raise ValueError(
                "Trying to flatten user inputs with exported input tree spec: \n"
                f"{in_spec}\n"
                "but actually got inputs with tree spec of: \n"
                f"{received_spec}"
            )

        additional_inputs = []
        for input_ in self.graph_signature.input_specs:
            if input_.kind == InputKind.USER_INPUT:
                continue
            elif input_.kind in (
                InputKind.PARAMETER,
                InputKind.BUFFER,
            ):
                if input_.persistent is False:
                    # This is a non-persistent buffer, grab it from our
                    # constants instead of the state dict.
                    additional_inputs.append(self.constants[input_.target])
                else:
                    additional_inputs.append(self.state_dict[input_.target])
            elif input_.kind in (
                InputKind.CONSTANT_TENSOR,
                InputKind.CUSTOM_OBJ,
            ):
                additional_inputs.append(self.constants[input_.target])
        additional_inputs = tuple(additional_inputs)

        # NOTE: calling convention is first params, then buffers, then args as user supplied them.
        # See: torch/_functorch/aot_autograd.py#L1034
        return additional_inputs + flat_args

    def __call__(self, *args: Any, **kwargs: Any) -> Any:
        raise RuntimeError(
            "Unable to call ExportedProgram directly. "
            "You should use `exported_program.module()` instead."
        )

    def _postprocess_graph_module_outputs(self, res, orig_args, orig_kwargs):
        """Process potential mutations to the input.

        Because self.graph_module is functional, so mutations has to be written
        back after execution of graph_module.
        """
        import torch._export.error as error

        flat_args, _ = self._get_flat_args_with_check(orig_args, orig_kwargs)
        if self.call_spec.out_spec is not None:
            buffer_mutation = self.graph_signature.buffers_to_mutate
            user_input_mutation = self.graph_signature.user_inputs_to_mutate
            num_mutated = len(buffer_mutation) + len(user_input_mutation)
            mutated_values = res[:num_mutated]

            # Exclude dependency token from final result.
            assertion_dep_token = self.graph_signature.assertion_dep_token
            if assertion_dep_token is not None:
                assertion_dep_token_index = next(iter(assertion_dep_token.keys()))
                res = res[:assertion_dep_token_index]

            res = res[num_mutated:]
            try:
                res = pytree.tree_unflatten(res, self.call_spec.out_spec)
            except Exception:
                _, received_spec = pytree.tree_flatten(res)
                raise error.InternalError(  # noqa: TRY200
                    "Trying to flatten user outputs with exported output tree spec: \n"
                    f"{self.call_spec.out_spec}\n"
                    "but actually got outputs with tree spec of: \n"
                    f"{received_spec}"
                )
            finally:
                user_inputs = [
                    spec
                    for spec in self.graph_signature.input_specs
                    if spec.kind == InputKind.USER_INPUT
                ]
                for i, value in enumerate(mutated_values):
                    output_spec = self.graph_signature.output_specs[i]
                    if output_spec.kind == OutputKind.BUFFER_MUTATION:
                        assert output_spec.target is not None
                        self.state_dict[output_spec.target] = value
                    elif output_spec.kind == OutputKind.USER_INPUT_MUTATION:
                        assert output_spec.target is not None
                        index = next(
                            i
                            for i, spec in enumerate(user_inputs)
                            if spec.arg.name == output_spec.target
                        )
                        flat_args[index].copy_(value)
                    else:
                        raise AssertionError(f"Unexpected kind: {output_spec.kind}")
        return res

    def __str__(self) -> str:
        graph_module = self.graph_module.print_readable(print_output=False).replace(
            "\n", "\n    "
        )
        string = (
            "ExportedProgram:\n"
            f"    {graph_module}\n"
            f"Graph signature: {self.graph_signature}\n"
            f"Range constraints: {self.range_constraints}\n"
        )
        return string

    def module(self) -> torch.nn.Module:
        """
        Returns a self contained GraphModule with all the parameters/buffers inlined.
        """
        from ._unlift import _unlift_exported_program_lifted_states

        module = _unlift_exported_program_lifted_states(self)

        def _train(self, mode: bool = True):
            raise NotImplementedError("Calling train() is not supported yet.")

        def _eval(self, mode: bool = True):
            raise NotImplementedError("Calling eval() is not supported yet.")

        module.train = types.MethodType(_train, module)  # type: ignore[method-assign]
        module.eval = types.MethodType(_eval, module)  # type: ignore[method-assign]
        return module

    @_disable_prexisiting_fake_mode
    def run_decompositions(
        self, decomp_table: Optional[Dict[torch._ops.OperatorBase, Callable]] = None
    ) -> "ExportedProgram":
        """
        Run a set of decompositions on the exported program and returns a new
        exported program. By default we will run the Core ATen decompositions to
        get operators in the
        `Core ATen Operator Set <https://pytorch.org/docs/stable/torch.compiler_ir.html>`_.

        For now, we do not decompose joint graphs.
        """
        from torch._decomp import core_aten_decompositions
        from torch._export.passes.add_runtime_assertions_for_constraints_pass import (
            _AddRuntimeAssertionsForInlineConstraintsPass,
        )
        from torch._export.passes.lift_constants_pass import (
            ConstantAttrMap,
            lift_constants_pass,
        )
        from torch._export.passes.replace_sym_size_ops_pass import (
            _replace_sym_size_ops_pass,
        )
        from torch._functorch.aot_autograd import aot_export_module

        def _get_placeholders(gm):
            placeholders = []
            for node in gm.graph.nodes:
                if node.op != "placeholder":
                    break
                placeholders.append(node)
            return placeholders

        decomp_table = decomp_table or core_aten_decompositions()

        old_placeholders = _get_placeholders(self.graph_module)
        fake_args = [node.meta["val"] for node in old_placeholders]

        buffers_to_remove = [name for name, _ in self.graph_module.named_buffers()]
        for name in buffers_to_remove:
            delattr(self.graph_module, name)
        # TODO(zhxhchen17) Return the new graph_signature directly.
        from torch.export._trace import _ignore_backend_decomps

        with _ignore_backend_decomps():
            gm, graph_signature = aot_export_module(
                self.graph_module,
                fake_args,
                decompositions=decomp_table,
                trace_joint=False,
            )

        # Update the signatures with the new placeholder names in case they
        # changed when calling aot_export
        def update_arg(old_arg, new_ph):
            if isinstance(old_arg, ConstantArgument):
                return old_arg
            elif isinstance(old_arg, TensorArgument):
                return TensorArgument(name=new_ph.name)
            elif isinstance(old_arg, SymIntArgument):
                return SymIntArgument(name=new_ph.name)
            raise RuntimeError(f"Type of old_arg not supported: {type(old_arg)}")

        new_placeholders = _get_placeholders(gm)
        new_outputs = list(gm.graph.nodes)[-1].args[0]

        # rename the placeholders
        assert len(new_placeholders) == len(old_placeholders)
        for old_ph, new_ph in zip(old_placeholders, new_placeholders):
            new_ph.name = new_ph.target = old_ph.name

        # handle name collisions with newly decomposed graph nodes
        name_map = {ph.name: ph.name for ph in new_placeholders}
        for node in gm.graph.nodes:
            if node.op == "placeholder":
                continue
            node.name = _rename_without_collisions(name_map, node.name, node.name)

        # To match the output target with correct input for input mutations
        # need to find the old to new placeholder map
        old_new_placeholder_map = {
            spec.arg.name: new_placeholders[i].name
            for i, spec in enumerate(self.graph_signature.input_specs)
            if not isinstance(spec.arg, ConstantArgument)
        }

        input_specs = [
            InputSpec(
                spec.kind,
                update_arg(spec.arg, new_placeholders[i]),
                spec.target,
                spec.persistent,
            )
            for i, spec in enumerate(self.graph_signature.input_specs)
        ]
        output_specs = [
            OutputSpec(
                spec.kind,
                update_arg(spec.arg, new_outputs[i]),
                old_new_placeholder_map.get(spec.target, spec.target),
            )
            for i, spec in enumerate(self.graph_signature.output_specs)
        ]

        assert len(new_placeholders) == len(old_placeholders)

        new_graph_signature = ExportGraphSignature(
            input_specs=input_specs, output_specs=output_specs
        )
        # NOTE: aot_export adds symint metadata for placeholders with int
        # values; since these become specialized, we replace such metadata with
        # the original values.
        # Also, set the param/buffer metadata back to the placeholders.
        for old_node, new_node in zip(old_placeholders, new_placeholders):
            if not isinstance(old_node.meta["val"], torch.Tensor):
                new_node.meta["val"] = old_node.meta["val"]

            if (
                new_node.target in new_graph_signature.inputs_to_parameters
                or new_node.target in new_graph_signature.inputs_to_buffers
            ):
                for k, v in old_node.meta.items():
                    new_node.meta[k] = v

        # TODO unfortunately preserving graph-level metadata is not
        # working well with aot_export. So we manually copy it.
        # (The node-level meta is addressed above.)
        gm.meta.update(self.graph_module.meta)

        new_range_constraints = _get_updated_range_constraints(gm)

        constants = lift_constants_pass(gm, new_graph_signature, ConstantAttrMap())
        for k, v in constants.items():
            assert k not in self.constants
            self.constants[k] = v

        _replace_sym_size_ops_pass(gm)
        exported_program = ExportedProgram(
            root=gm,
            graph=gm.graph,
            graph_signature=new_graph_signature,
            state_dict=self.state_dict,
            range_constraints=new_range_constraints,
            module_call_graph=copy.deepcopy(self.module_call_graph),
            example_inputs=self.example_inputs,
            verifier=self.verifier,
            constants=self.constants,
        )

        if len(new_range_constraints) > 0:
            exported_program = exported_program._transform_do_not_use(
                _AddRuntimeAssertionsForInlineConstraintsPass(new_range_constraints)
            )

        return exported_program

    def _transform_do_not_use(self, *passes: PassType) -> "ExportedProgram":
        pm = PassManager(list(passes))
        # Since we abstractly run the passes, we need to disable backend decomp here
        # again.
        from torch.export._trace import _ignore_backend_decomps

        with _ignore_backend_decomps():
            res = pm(self.graph_module)
        transformed_gm = res.graph_module if res is not None else self.graph_module
        assert transformed_gm is not None

        if transformed_gm is self.graph_module and not res.modified:
            return self

        # TODO(zhxchen17) Remove this.
        def _get_updated_graph_signature(
            old_signature: ExportGraphSignature,
            new_gm: torch.fx.GraphModule,
        ) -> ExportGraphSignature:
            """
            Update the graph signature's user_input/user_outputs.
            """
            new_input_specs = []
            for i, node in enumerate(new_gm.graph.nodes):
                if node.op != "placeholder":
                    break

                assert i < len(
                    old_signature.input_specs
                ), "Number of inputs changed after transformation"
                old_input_spec = old_signature.input_specs[i]
                arg = (
                    old_input_spec.arg
                    if isinstance(
                        old_input_spec.arg, (ConstantArgument, CustomObjArgument)
                    )
                    else type(old_input_spec.arg)(node.name)
                )
                new_input_specs.append(
                    InputSpec(
                        old_input_spec.kind,
                        arg,
                        old_input_spec.target,
                        old_input_spec.persistent,
                    )
                )

            output_node = list(new_gm.graph.nodes)[-1]
            assert output_node.op == "output"

            new_output_specs = []
            for i, node in enumerate(output_node.args[0]):
                assert i < len(
                    old_signature.output_specs
                ), "Number of outputs changed after transformation"
                old_output_spec = old_signature.output_specs[i]
                arg = (
                    old_output_spec.arg
                    if isinstance(
                        old_output_spec.arg, (ConstantArgument, CustomObjArgument)
                    )
                    else type(old_output_spec.arg)(node.name)
                )
                new_output_specs.append(
                    OutputSpec(old_output_spec.kind, arg, old_output_spec.target)
                )

            new_signature = ExportGraphSignature(
                input_specs=new_input_specs, output_specs=new_output_specs
            )
            return new_signature

        transformed_ep = ExportedProgram(
            root=transformed_gm,
            graph=transformed_gm.graph,
            graph_signature=_get_updated_graph_signature(
                self.graph_signature, transformed_gm
            ),
            state_dict=self.state_dict,
            range_constraints=_get_updated_range_constraints(transformed_gm),
            module_call_graph=copy.deepcopy(self._module_call_graph),
            example_inputs=self.example_inputs,
            verifier=self.verifier,
            constants=self.constants,
        )
        transformed_ep.graph_module.meta.update(self.graph_module.meta)
        transformed_ep.graph_module.meta.update(res.graph_module.meta)
        return transformed_ep

    def _check_input_constraints(self, flat_args_with_path):
        from torch._export.utils import _check_input_constraints_for_graph

        placeholders = [p for p in self.graph.nodes if p.op == "placeholder"]
        input_placeholders = [
            p
            for p, s in zip(placeholders, self.graph_signature.input_specs)
            if s.kind == InputKind.USER_INPUT
        ]
        _check_input_constraints_for_graph(
            input_placeholders, flat_args_with_path, self.range_constraints
        )

    def _validate(self):
        self.verifier().check(self)

    # TODO(zhxchen17) Formalize this.
    def _update(
        self, graph_module, graph_signature, state_dict=None
    ) -> "ExportedProgram":
        return ExportedProgram(
            root=graph_module,
            graph=graph_module.graph,
            graph_signature=graph_signature,
            state_dict=state_dict or self.state_dict,
            range_constraints=copy.deepcopy(self.range_constraints),
            module_call_graph=copy.deepcopy(self._module_call_graph),
            example_inputs=self.example_inputs,
            verifier=self.verifier,
            tensor_constants=self.tensor_constants,
        )


def _get_updated_range_constraints(
    gm: torch.fx.GraphModule,
) -> "Dict[sympy.Symbol, Any]":
    def get_shape_env(gm):
        vals = [
            node.meta["val"]
            for node in gm.graph.nodes
            if node.meta.get("val", None) is not None
        ]
        from torch._guards import detect_fake_mode

        fake_mode = detect_fake_mode(vals)
        if fake_mode is not None:
            return fake_mode.shape_env
        for v in vals:
            if isinstance(v, torch.SymInt):
                return v.node.shape_env

    shape_env = get_shape_env(gm)
    if shape_env is None:
        return {}
    range_constraints = {
        k: v
        for k, v in shape_env.var_to_range.items()
        if k not in shape_env.replacements
    }
    # Only when we have an unbacked symint, and it's used as constructor inputs,
    # runtime_var_to_range will make a difference compated to var_to_range.
    # e.g. [2, oo) -> [0, oo)
    for k, v in shape_env.var_to_range.items():
        if k not in shape_env.replacements:
            range_constraints[k] = v
    return range_constraints


def _create_graph_module_for_export(root, graph):
    try:
        gm = torch.fx.GraphModule(root, graph)
    except SyntaxError:
        # If custom objects stored in memory are being used in the graph,
        # the generated python code will result in a syntax error on the custom
        # object, since it is unable to parse the in-memory object. However
        # we can still run the graph eagerly through torch.fx.Interpreter,
        # so we will bypass this error.
        warnings.warn(
            "Unable to execute the generated python source code from "
            "the graph. The graph module will no longer be directly callable, "
            "but you can still run the ExportedProgram, and if needed, you can "
            "run the graph module eagerly using torch.fx.Interpreter."
        )
        gm = torch.fx.GraphModule(root, torch.fx.Graph())
        gm._graph = graph

    return gm<|MERGE_RESOLUTION|>--- conflicted
+++ resolved
@@ -307,19 +307,11 @@
 
     def _get_flat_args_with_check(self, args, kwargs):
         """Flatten args, kwargs using pytree, then, check specs.
-<<<<<<< HEAD
 
         Args:
             args: List[Any] original args passed to __call__
             kwargs: Dict[str, Any] original kwargs passed to __call
 
-=======
-
-        Args:
-            args: List[Any] original args passed to __call__
-            kwargs: Dict[str, Any] original kwargs passed to __call
-
->>>>>>> b279034e
         Returns:
             A tuple of (flat_args, received_spec)
             flat_args is flattend args / kwargs
@@ -338,7 +330,6 @@
 
     def _graph_module_flat_inputs(self, args: Any, kwargs: Any) -> Any:
         """Transform args, kwargs of __call__ to args for graph_module.
-<<<<<<< HEAD
 
         self.graph_module takes stuff from state dict as inputs.
         The invariant is for ep: ExportedProgram is
@@ -346,15 +337,6 @@
           ep.postprocess(ep.graph_module(ep.graph_module_flat_inputs(args, kwargs)))
         """
 
-=======
-
-        self.graph_module takes stuff from state dict as inputs.
-        The invariant is for ep: ExportedProgram is
-        ep(args, kwargs) ==
-          ep.postprocess(ep.graph_module(ep.graph_module_flat_inputs(args, kwargs)))
-        """
-
->>>>>>> b279034e
         in_spec = self.call_spec.in_spec
         flat_args, received_spec = self._get_flat_args_with_check(args, kwargs)
         if in_spec is not None and not is_equivalent(
