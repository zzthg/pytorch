--- conflicted
+++ resolved
@@ -28,10 +28,7 @@
     lift_constants_pass,
     rewrite_script_object_meta,
 )
-<<<<<<< HEAD
-=======
 from torch._export.utils import placeholder_naming_pass, placeholder_prefixes
->>>>>>> b279034e
 from torch._export.verifier import SpecViolationError
 from torch._export.wrappers import _wrap_submodules
 from torch._functorch.aot_autograd import aot_export_module
@@ -285,8 +282,6 @@
             constants[spec.target] = constant
 
 
-<<<<<<< HEAD
-=======
 def _rename_constants_nodes(
     gm: torch.fx.GraphModule,
     graph_signature: ExportGraphSignature,
@@ -340,7 +335,6 @@
         mod.recompile()
 
 
->>>>>>> b279034e
 def _restore_state_dict(
     original_module: torch.nn.Module, traced_module: torch.fx.GraphModule
 ) -> None:
@@ -545,15 +539,6 @@
 
         gm = replace_set_grad_with_hop_pass(gm)
 
-<<<<<<< HEAD
-    # Remove nn_module_stack metadata from all placeholders/inputs nodes.
-    for mod in gm.modules():
-        if not isinstance(mod, torch.fx.GraphModule):
-            continue
-        for node in mod.graph.nodes:
-            if node.op in ["placeholder", "output"]:
-                node.meta.pop("nn_module_stack", None)
-=======
     # Remove nn_module_stack, stack_trace metadata from all placeholders/inputs nodes.
     for _mod in gm.modules():
         if not isinstance(_mod, torch.fx.GraphModule):
@@ -562,7 +547,6 @@
             if node.op in ["placeholder", "output"]:
                 node.meta.pop("nn_module_stack", None)
                 node.meta.pop("stack_trace", None)
->>>>>>> b279034e
 
     # NOTE: aot_export adds symint metadata for placeholders with int values;
     # since these become specialized, we replace such metadata with the original values
@@ -638,8 +622,6 @@
 
     constants = rewrite_script_object_meta(gm)
     constants.update(lift_constants_pass(gm, export_graph_signature, constant_attrs))
-<<<<<<< HEAD
-=======
 
     # prettify names for placeholder nodes
     placeholder_naming_pass(
@@ -651,7 +633,6 @@
         fake_params_buffers,
         constants,
     )
->>>>>>> b279034e
 
     @dataclasses.dataclass
     class _ExportedProgramNonStrict:
@@ -736,12 +717,6 @@
         for node in mod.graph.nodes:
             if node.op in ["call_function", "get_attr"]:
                 if i == 0:
-<<<<<<< HEAD
-                    if node.meta.get("nn_module_stack", None) is None:
-                        raise SpecViolationError(
-                            f"Node {node} of type {node.op} is missing nn_module_stack metadata"
-                        )
-=======
                     if (
                         nn_module_stack := node.meta.get("nn_module_stack", None)
                     ) is None:
@@ -759,7 +734,6 @@
                             f"Node {node} of type {node.op} has incorrect nn_module_stack metadata format"
                             f"expected Dict[str, Tuple[str, str]], but got {nn_module_stack}"
                         )
->>>>>>> b279034e
             elif node.op in ["placeholder", "output"]:
                 if node.meta.get("nn_module_stack", None):
                     raise SpecViolationError(
@@ -767,8 +741,6 @@
                     )
 
 
-<<<<<<< HEAD
-=======
 def _verify_stack_trace(graph_module: torch.fx.GraphModule) -> None:
     """
     Perform stack trace checks on the graph.
@@ -818,7 +790,6 @@
                 )
 
 
->>>>>>> b279034e
 def get_ep_stats(ep: ExportedProgram) -> Dict[str, Any]:
     op_count = 0
     op_set = set()
@@ -1032,14 +1003,11 @@
                 pre_dispatch=pre_dispatch,
                 transform=_tuplify_outputs,
             )
-<<<<<<< HEAD
-=======
         ep_non_strict.gm.meta["inline_constraints"] = {
             k: v
             for k, v in fake_mode.shape_env.var_to_range.items()
             if free_unbacked_symbols(k)
         }
->>>>>>> b279034e
         try:
             range_constraints = make_constraints(
                 fake_mode,
@@ -1085,13 +1053,9 @@
 
         _rewrite_non_persistent_buffers(mod, ep_non_strict.sig, ep_non_strict.constants)
         _verify_nn_module_stack(gm)
-<<<<<<< HEAD
-        return ExportedProgram(
-=======
         _verify_stack_trace(gm)
         _verify_placeholder_names(gm, ep_non_strict.sig)
         exported_program = ExportedProgram(
->>>>>>> b279034e
             root=gm,
             graph=gm.graph,
             graph_signature=ep_non_strict.sig,
@@ -1210,16 +1174,10 @@
     export_graph_signature = ep_non_strict.sig
     constants = ep_non_strict.constants
 
-<<<<<<< HEAD
-    # Don't copy over nn_module_stack metadata for params/buffers nodes
-    for metadata in params_buffers_to_node_meta.values():
-        metadata.pop("nn_module_stack", None)
-=======
     # Don't copy over nn_module_stack, stack_trace metadata for params/buffers nodes
     for metadata in params_buffers_to_node_meta.values():
         metadata.pop("nn_module_stack", None)
         metadata.pop("stack_trace", None)
->>>>>>> b279034e
 
     # After aot_export, set the param/buffer metadata back into placeholders
     # Technically, users can still construct this data from param names
@@ -1279,12 +1237,9 @@
 
     # 4. Rewrite constants to have the same FQN as the original module.
     _remap_constants(constant_attrs, export_graph_signature, constants)
-<<<<<<< HEAD
-=======
 
     # 5. Rename constants nodes in graph module from buffers to constants
     _rename_constants_nodes(gm, export_graph_signature)
->>>>>>> b279034e
 
     module_call_signatures = {
         fqn: ModuleCallSignature(inputs=[], outputs=[], **specs)
@@ -1298,11 +1253,8 @@
 
     assert orig_out_spec is not None
     _verify_nn_module_stack(gm)
-<<<<<<< HEAD
-=======
     _verify_stack_trace(gm)
     _verify_placeholder_names(gm, export_graph_signature)
->>>>>>> b279034e
     exported_program = ExportedProgram(
         root=gm,
         graph=gm.graph,
