name: Checkout PyTorch

description: Clean workspace and check out PyTorch

inputs:
  no-sudo:
    description: If set to any value, don't use sudo to clean the workspace
    required: false
  submodules:
    description: Works as stated in actions/checkout, but the default value is recursive
    required: false
    default: recursive
  needs-history-and-master:
    description: If history of this commit and master should be checked out.  Usually used because the job calls git merge-base
    required: false
  needs-viable-strict:
    description: If viable/strict should be checked out.  Usually used because the job queries for test stats
    required: false

runs:
  using: composite
  steps:
    - name: Clean workspace
      shell: bash
      env:
        NO_SUDO: ${{ inputs.no-sudo }}
      run: |
        echo "${GITHUB_WORKSPACE}"
        if [ -z "${NO_SUDO}" ]; then
          sudo rm -rf "${GITHUB_WORKSPACE}"
        else
          rm -rf "${GITHUB_WORKSPACE}"
        fi
        mkdir "${GITHUB_WORKSPACE}"

    - name: Checkout PyTorch
      uses: malfet/checkout@silent-checkout
      with:
        ref: ${{ github.event_name == 'pull_request' && github.event.pull_request.head.sha || github.sha }}
        # --depth=1 for speed, manually fetch history and other refs as necessary
<<<<<<< HEAD
        fetch-depth: 1
        submodules: ${{ inputs.submodules }}

    - name: Checkout the rest of history and master
      shell: bash
      if: ${{ inputs.needs-history-and-master == 'true' }}
      env:
        HASH: ${{ (github.event_name == 'pull_request' && github.event.pull_request.head.sha) || github.sha }}
      run: git fetch --no-tags --prune --no-recurse-submodules origin --unshallow "${HASH}" master

    - name: Checkout viable/strict
      shell: bash
      if: ${{ inputs.needs-viable-strict == 'true' }}
      run: git fetch --no-tags --prune --no-recurse-submodules origin viable/strict
=======
        fetch-depth: ${{ inputs.fetch-depth }}
        submodules: ${{ inputs.submodules }}
        quiet-checkout: true
>>>>>>> 4a57321a
<|MERGE_RESOLUTION|>--- conflicted
+++ resolved
@@ -10,12 +10,10 @@
     description: Works as stated in actions/checkout, but the default value is recursive
     required: false
     default: recursive
-  needs-history-and-master:
-    description: If history of this commit and master should be checked out.  Usually used because the job calls git merge-base
+  fetch-depth:
+    description: Works as stated in actions/checkout, but the default value is 0
     required: false
-  needs-viable-strict:
-    description: If viable/strict should be checked out.  Usually used because the job queries for test stats
-    required: false
+    default: "0"
 
 runs:
   using: composite
@@ -38,23 +36,6 @@
       with:
         ref: ${{ github.event_name == 'pull_request' && github.event.pull_request.head.sha || github.sha }}
         # --depth=1 for speed, manually fetch history and other refs as necessary
-<<<<<<< HEAD
-        fetch-depth: 1
-        submodules: ${{ inputs.submodules }}
-
-    - name: Checkout the rest of history and master
-      shell: bash
-      if: ${{ inputs.needs-history-and-master == 'true' }}
-      env:
-        HASH: ${{ (github.event_name == 'pull_request' && github.event.pull_request.head.sha) || github.sha }}
-      run: git fetch --no-tags --prune --no-recurse-submodules origin --unshallow "${HASH}" master
-
-    - name: Checkout viable/strict
-      shell: bash
-      if: ${{ inputs.needs-viable-strict == 'true' }}
-      run: git fetch --no-tags --prune --no-recurse-submodules origin viable/strict
-=======
         fetch-depth: ${{ inputs.fetch-depth }}
         submodules: ${{ inputs.submodules }}
-        quiet-checkout: true
->>>>>>> 4a57321a
+        quiet-checkout: true