--- conflicted
+++ resolved
@@ -4217,21 +4217,6 @@
         T = IncByTwo
         self.assertEqual(fn(x), opt_fn(x))
 
-<<<<<<< HEAD
-    def test_code_id_match(self):
-        def nothing():
-            pass
-
-        def fn(x):
-            code = nothing.__code__
-            torch._dynamo.graph_break()
-            exec(code)
-            return x * 2
-
-        opt_fn = torch.compile(fn, backend="eager")
-        x = torch.randn(4)
-        self.assertEqual(fn(x), opt_fn(x))
-=======
     def test_dont_aggressively_write_assert(self):
         record_graph = torch._dynamo.testing.EagerAndRecordGraphs()
 
@@ -4296,7 +4281,6 @@
         # We graph-break here, so the failure should be eager
         with self.assertRaisesRegex(AssertionError, ""):
             f_fail(torch.ones(6, 4))
->>>>>>> 2d9efad3
 
 
 if __name__ == "__main__":
