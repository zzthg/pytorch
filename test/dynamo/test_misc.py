--- conflicted
+++ resolved
@@ -1217,7 +1217,6 @@
         self.assertEqual(cnts.frame_count, 1)
         self.assertEqual(cnts.op_count, 2)
 
-<<<<<<< HEAD
     @requires_numpy_pytorch_interop
     def test_numpy_ndarray_graph_break(self):
         def fn(x):
@@ -1292,27 +1291,6 @@
             self.assertTrue(same(ref, res))
         self.assertEqual(cnts.frame_count, 2)
 
-    def test_inplace_resize_on_graph_input(self):
-        cnts = torch._dynamo.testing.CompileCounter()
-
-        # graph break when calling resize_() on graph input
-        def f1(x):
-            x.resize_(6)
-            x.mul_(2)
-            return x
-
-        @torch.compile(backend=cnts)
-        def f2(x):
-            x.resize_(6)
-            x.mul_(2)
-            return x
-
-        x = torch.ones(4)
-        y = torch.ones(4)
-        self.assertTrue(same(f1(x).shape, f2(y).shape))
-        self.assertEqual(cnts.frame_count, 1)
-        self.assertEqual(cnts.op_count, 1)  # mul_
-=======
     def test_inplace_view_on_graph_input(self):
         # graph break when calling methods with inplace_view tag on graph input
         func_args_map = {
@@ -1335,7 +1313,6 @@
             self.assertTrue(same(func(args).shape, opt_f(args_clone).shape))
             self.assertEqual(cnts.frame_count, 1)
             self.assertEqual(cnts.op_count, 1)  # mul_
->>>>>>> 538c8d56
 
     def test_dict_mutation_side_effect(self):
         def fn(d):
