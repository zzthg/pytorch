# Owner(s): ["module: inductor"]
import copy
import os
import sys
import tempfile
import unittest
from typing import Dict, Tuple

import torch
import torch._inductor
from torch._dynamo.testing import same
from torch._dynamo.utils import counters
from torch._inductor import config
from torch._inductor.exc import CppWrapperCodeGenError
from torch._inductor.utils import cache_dir

from torch.export import Dim, export
from torch.testing import FileCheck
from torch.testing._internal import common_utils
from torch.testing._internal.common_cuda import SM80OrLater
from torch.testing._internal.common_quantization import skip_if_no_torchvision
from torch.testing._internal.common_utils import (
    DeterministicGuard,
    IS_CI,
    IS_FBCODE,
    IS_WINDOWS,
    skipIfRocm,
    TEST_WITH_ROCM,
    TestCase,
)

from torch.testing._internal.triton_utils import HAS_CUDA, requires_cuda
from torch.utils import _pytree as pytree

if HAS_CUDA:
    import triton
    from torch.testing._internal.triton_utils import (
        add_kernel,
        add_kernel_2d_autotuned,
        add_kernel_autotuned,
        add_kernel_with_optional_param,
    )

if IS_WINDOWS and IS_CI:
    sys.stderr.write(
        "Windows CI does not have necessary dependencies for test_torchinductor yet\n"
    )
    if __name__ == "__main__":
        sys.exit(0)
    raise unittest.SkipTest("requires sympy/functorch/filelock")

try:
    try:
        from .test_aot_inductor_utils import AOTIRunnerUtil
        from .test_torchinductor import copy_tests, requires_multigpu, TestFailure
    except ImportError:
        from test_aot_inductor_utils import AOTIRunnerUtil
        from test_torchinductor import copy_tests, requires_multigpu, TestFailure
except (unittest.SkipTest, ImportError) as e:
    if __name__ == "__main__":
        sys.exit(0)
    raise


def check_model(
    self: TestCase,
    model,
    example_inputs,
    options=None,
    dynamic_shapes=None,
    disable_constraint_solver=False,
):
    with torch.no_grad(), config.patch(
        {
            "aot_inductor.abi_compatible": self.abi_compatible,
            "allow_stack_allocation": self.allow_stack_allocation,
            "use_minimal_arrayref_interface": self.use_minimal_arrayref_interface,
        }
    ):
        torch.manual_seed(0)
        model = model.to(self.device)
        ref_model = copy.deepcopy(model)
        ref_inputs = copy.deepcopy(example_inputs)
        expected = ref_model(*ref_inputs)

        torch.manual_seed(0)
        actual = AOTIRunnerUtil.run(
            self.device,
            model,
            example_inputs,
            options,
            dynamic_shapes,
            disable_constraint_solver,
        )

    self.assertTrue(same(actual, expected))


def check_model_with_multiple_inputs(
    self: TestCase,
    model,
    list_example_inputs,
    options=None,
    dynamic_shapes=None,
):
    with torch.no_grad(), config.patch(
        {
            "aot_inductor.abi_compatible": self.abi_compatible,
            "allow_stack_allocation": self.allow_stack_allocation,
        }
    ):
        torch.manual_seed(0)
        model = model.to(self.device)
        ref_model = copy.deepcopy(model)
        ref_inputs = copy.deepcopy(list_example_inputs)
        list_expected = [ref_model(*inputs) for inputs in ref_inputs]

        torch.manual_seed(0)
        list_actual = AOTIRunnerUtil.run_multiple(
            self.device, model, list_example_inputs, options, dynamic_shapes
        )

    self.assertTrue(same(list_actual, list_expected))


class AOTInductorTestsTemplate:
    def test_simple(self):
        class Model(torch.nn.Module):
            def __init__(self):
                super().__init__()
                self.linear = torch.nn.Linear(10, 10)

            def forward(self, x, y):
                return x + self.linear(y)

        example_inputs = (
            torch.randn(10, 10, device=self.device),
            torch.randn(10, 10, device=self.device),
        )
        self.check_model(Model(), example_inputs)

    def test_small_constant(self):
        class Model(torch.nn.Module):
            def __init__(self):
                super().__init__()
                self.linear = torch.nn.Linear(4, 4)

            def forward(self, x):
                return self.linear(x)

        example_inputs = (torch.randn(4, 4, device=self.device),)
        with config.patch({"always_keep_tensor_constants": True}):
            self.check_model(Model().to(self.device), example_inputs)

    def test_output_path_1(self):
        class Model(torch.nn.Module):
            def __init__(self):
                super().__init__()
                self.linear = torch.nn.Linear(10, 10)

            def forward(self, x, y):
                return x + self.linear(y)

        example_inputs = (
            torch.randn(10, 10, device=self.device),
            torch.randn(10, 10, device=self.device),
        )
        with config.patch("aot_inductor.output_path", "tmp_output_"):
            self.check_model(Model(), example_inputs)

    def test_output_path_2(self):
        class Model(torch.nn.Module):
            def __init__(self):
                super().__init__()
                self.linear = torch.nn.Linear(10, 10)

            def forward(self, x, y):
                return x + self.linear(y)

        model = Model().to(device=self.device)
        example_inputs = (
            torch.randn(10, 10, device=self.device),
            torch.randn(10, 10, device=self.device),
        )
        expected_path = os.path.join(tempfile.mkdtemp(dir=cache_dir()), "model.so")
        actual_path = AOTIRunnerUtil.compile(
            model, example_inputs, options={"aot_inductor.output_path": expected_path}
        )
        self.assertTrue(actual_path == expected_path)

<<<<<<< HEAD
    def test_constant_folding(self):
        class Model(torch.nn.Module):
            def __init__(self, device):
                super().__init__()
                self.w_pre = torch.randn(4, 4, device=device)
                self.b = torch.randn(4, device=device)

            def forward(self, x):
                w_transpose = torch.transpose(self.w_pre, 0, 1)
                w_relu = torch.nn.functional.relu(w_transpose)
                w = w_relu + self.b
                return torch.matmul(x, w)

        example_inputs = (torch.randn(4, 4, device=self.device),)
        with config.patch({"aot_inductor.use_runtime_constant_folding": True}):
            self.check_model(Model(self.device), example_inputs)

    @requires_cuda()
=======
    @requires_cuda
>>>>>>> db9cf490
    def test_multi_device(self):
        class Model(torch.nn.Module):
            def forward(self, x):
                x = x + 1
                x = x.cpu()
                x = x + 2
                x = x.cuda()
                return x

        example_inputs = (torch.randn(32, 64, device=self.device),)
        self.check_model(Model(), example_inputs)

    def test_large(self):
        class Model(torch.nn.Module):
            def __init__(self):
                super().__init__()
                self.linear = torch.nn.Linear(512, 250112)

            def forward(self, x, y):
                return x + self.linear(y)

        example_inputs = (
            torch.randn(1, 250112, device=self.device),
            torch.randn(1, 512, device=self.device),
        )
        self.check_model(Model(), example_inputs)

    def test_with_offset(self):
        class Model(torch.nn.Module):
            def __init__(self, device):
                super().__init__()
                self.orig_tensor = torch.randn(2, 15, 10, device=device)[0]
                self.tensor = self.orig_tensor[5:, :]

            def forward(self, x, y):
                return (
                    x
                    + torch.nn.functional.linear(y, self.orig_tensor[:10, :])
                    + self.tensor
                )

        example_inputs = (
            torch.randn(10, 10, device=self.device),
            torch.randn(10, 10, device=self.device),
        )
        self.check_model(Model(self.device), example_inputs)

    def test_freezing(self):
        class Model(torch.nn.Module):
            def __init__(self, device):
                super().__init__()
                self.weight = torch.randn(9, 10, device=device)
                self.padding = torch.randn(1, 10, device=device)

            def forward(self, x, y):
                padded_weight = torch.cat((self.weight, self.padding), dim=0)
                return x + torch.nn.functional.linear(y, padded_weight)

        example_inputs = (
            torch.randn(10, 10, device=self.device),
            torch.randn(10, 10, device=self.device),
        )

        with config.patch({"freezing": True}):
            self.check_model(Model(self.device), example_inputs)

    def test_simple_split(self):
        class Model(torch.nn.Module):
            def __init__(self):
                super().__init__()

            def forward(self, x):
                return torch.cat(tensors=torch.split(x, 4, dim=1), dim=-2)

        example_inputs = (torch.randn(2, 8, device=self.device),)
        counters.clear()
        self.check_model(Model(), example_inputs)
        self.assertEqual(counters["inductor"]["scmerge_split_removed"], 1)
        self.assertEqual(counters["inductor"]["scmerge_cat_removed"], 1)
        self.assertEqual(counters["inductor"]["scmerge_split_sections_removed"], 1)

    def test_missing_output(self):
        class Model(torch.nn.Module):
            def __init__(self):
                super().__init__()

            def forward(self, x, y):
                a = torch.sin(x)
                b = torch.mm(a, y)
                c = torch.cos(b)
                return c

        example_inputs = (
            torch.randn(10, 10, device=self.device),
            torch.randn(10, 10, device=self.device),
        )
        self.check_model(Model(), example_inputs)

    def test_output_misaligned(self):
        class Model(torch.nn.Module):
            def __init__(self):
                super().__init__()

            def forward(self, x, y):
                x_unsqueeze = torch.unsqueeze(x, dim=0)
                y_unsqueeze = torch.unsqueeze(y, dim=0)
                cat = torch.cat([x_unsqueeze, y_unsqueeze], dim=0)
                x_getitem = cat[0]
                y_getitem = cat[1]
                x_sigmoid = torch.sigmoid(x_getitem)
                return x_sigmoid, y_getitem

        example_inputs = (
            torch.randn(10, 10, device=self.device),
            torch.randn(10, 10, device=self.device),
        )
        self.check_model(Model(), example_inputs)

    def test_dynamic_smem_above_default_limit(self):
        class Model(torch.nn.Module):
            def forward(self, x, y):
                return x @ y

        model = Model().to(self.device)
        # on A100, the generated Triton kernel for this MM
        # requires 55296 bytes of dynamic SMEM which is above
        # the A100's default dynamic SMEM limit of 49152 bytes.
        example_inputs = (
            torch.randn(10285, 96, device=self.device),
            torch.randn(96, 1, device=self.device),
        )
        self.check_model(
            model,
            example_inputs,
            options={
                "max_autotune": True,
                "max_autotune_gemm_backends": "TRITON",
            },
        )

    @unittest.skipIf(IS_FBCODE, "Not yet runnable in fbcode")
    def test_seq(self):
        layernorm = torch.nn.LayerNorm(10)
        net = torch.nn.Sequential(
            layernorm,
            torch.nn.ReLU(),
            layernorm,
            torch.nn.ReLU(),
        )

        example_inputs = (torch.randn(10, device=self.device),)
        self.check_model(net.eval(), example_inputs)

    def test_addmm(self):
        class Model(torch.nn.Module):
            def __init__(self, n, k, device):
                super().__init__()
                self.weight = torch.randn(n, k, device=device)
                self.bias = torch.randn(n, device=device)

            def forward(self, a):
                return torch.nn.functional.linear(a, self.weight, self.bias)

        M = 8
        N = 6
        K = 16
        model = Model(N, K, self.device)
        batch = 2
        a = torch.randn(batch, M, K, device=self.device)
        example_inputs = (a,)
        self.check_model(model, example_inputs)

    def test_aliased_buffer_reuse(self):
        class Model(torch.nn.Module):
            def __init__(self):
                super().__init__()

            def forward(self, x, y):
                x = 2 * x
                y = 2 * y
                c = torch.cat([x, y], dim=-1)
                d = 1 + c
                m = torch.mm(d, d)
                return m[:, :2] + x

        example_inputs = (
            torch.randn(4, 2, device=self.device),
            torch.randn(4, 2, device=self.device),
        )
        self.check_model(Model(), example_inputs)

    def test_buffer_reuse(self):
        class Model(torch.nn.Module):
            def __init__(self):
                super().__init__()

            def forward(self, x, y):
                a = torch.sin(x)
                b = torch.cos(y)
                c = torch.mm(a, b)
                d = torch.relu(c)
                e = torch.sigmoid(d)
                f = torch.mm(x, y)
                g = e + f
                return g

        example_inputs = (
            torch.randn(4, 4, device=self.device),
            torch.randn(4, 4, device=self.device),
        )
        self.check_model(Model(), example_inputs)

    def test_duplicated_params(self):
        class Model(torch.nn.Module):
            def __init__(self):
                super().__init__()
                self.p = torch.nn.Parameter(torch.rand(6))
                self.q = self.p

            def forward(self, x):
                return self.p * x + self.q

        example_inputs = (torch.rand(6, device=self.device),)
        self.check_model(Model(), example_inputs)

    @unittest.skip("Skip this test, only for local test. SIGABRT is produced.")
    def test_inf(self):
        class Model(torch.nn.Module):
            def __init__(self):
                super().__init__()
                self.linear = torch.nn.Linear(10, 10)

            def forward(self, x, y):
                return x + self.linear(y)

        x = torch.randn(10, 10, device=self.device)
        x[0][0] = float("Inf")
        example_inputs = (
            x,
            torch.randn(10, 10, device=self.device),
        )
        self.check_model(
            Model().to(self.device),
            example_inputs,
            options={"debug_check_inf_and_nan": True},
        )

    @unittest.skip("Skip this test, only for local test. SIGABRT is produced.")
    def test_nan(self):
        class Model(torch.nn.Module):
            def __init__(self):
                super().__init__()
                self.linear = torch.nn.Linear(10, 10)

            def forward(self, x, y):
                return x + self.linear(y)

        x = torch.randn(10, 10, device=self.device)
        x[0][0] = float("nan")
        example_inputs = (
            x,
            torch.randn(10, 10, device=self.device),
        )
        self.check_model(
            Model().to(self.device),
            example_inputs,
            options={"debug_check_inf_and_nan": True},
        )

    def test_simple_dynamic(self):
        class Model(torch.nn.Module):
            def __init__(self):
                super().__init__()

            def forward(self, x, y):
                add_0 = x + y
                return torch.nn.functional.relu(input=add_0, inplace=False)

        x = torch.randn(128, 2048, device=self.device)
        y = torch.randn(128, 2048, device=self.device)
        dim0_x = Dim("dim0_x", min=1, max=2048)
        dynamic_shapes = {"x": {0: dim0_x}, "y": {0: dim0_x}}
        example_inputs = (x, y)
        self.check_model(Model(), example_inputs, dynamic_shapes=dynamic_shapes)

    @unittest.skipIf(
        not torch.cuda.is_available() or torch.cuda.get_device_capability() < (9, 0),
        "FP8 is only supported on H100+",
    )
    @skipIfRocm  # _scaled_mm_out_cuda  is not compiled for ROCm platform
    def test_fp8(self):
        class Model(torch.nn.Module):
            def __init__(self, dtype):
                super().__init__()
                self.out_dtype = dtype

            def forward(self, x, weight, bias, scale_a, scale_b):
                weight = weight.to(torch.float8_e4m3fn)
                output, updated_amax = torch._scaled_mm(
                    x,
                    weight,
                    bias=input_bias,
                    out_dtype=self.out_dtype,
                    scale_a=scale_a,
                    scale_b=scale_b,
                )
                return output

        dtype = torch.float16

        a_scale = torch.Tensor([1.0]).to(device="cuda")
        b_scale = torch.Tensor([1.0]).to(device="cuda")
        input_bias = torch.rand(32, device="cuda", dtype=dtype)
        weight_shape = (32, 16)
        weight = torch.rand(*weight_shape, device="cuda", dtype=dtype).T
        a_inverse_scale = 1 / a_scale
        b_inverse_scale = 1 / b_scale

        x_shape = (16, 16)
        x = torch.rand(*x_shape, device="cuda", dtype=dtype).to(torch.float8_e4m3fn)
        dim0_x = Dim("dim0_x", min=1, max=2048)
        dynamic_shapes = ({0: dim0_x}, None, None, None, None)
        self.check_model(
            Model(dtype),
            (x, weight, input_bias, a_inverse_scale, b_inverse_scale),
            dynamic_shapes=dynamic_shapes,
        )

    def test_poi_multiple_dynamic(self):
        class Model(torch.nn.Module):
            def __init__(self):
                super().__init__()

            def forward(self, x, y):
                add_0 = x + y
                return torch.nn.functional.relu(input=add_0, inplace=False)

        x = torch.randn(128, 2048, device=self.device)
        y = torch.randn(128, 2048, device=self.device)
        dim0_x = Dim("dim0_x", min=1, max=2048)
        dynamic_shapes = {"x": {0: dim0_x}, "y": {0: dim0_x}}
        list_example_inputs = [(x, y)]
        list_example_inputs.append(
            (
                torch.randn(64, 2048, device=self.device),
                torch.randn(64, 2048, device=self.device),
            ),
        )
        list_example_inputs.append(
            (
                torch.randn(211, 2048, device=self.device),
                torch.randn(211, 2048, device=self.device),
            ),
        )
        self.check_model_with_multiple_inputs(
            Model(), list_example_inputs, dynamic_shapes=dynamic_shapes
        )

    def test_addmm_multiple_dynamic(self):
        class Model(torch.nn.Module):
            def __init__(self, n, k, device):
                super().__init__()
                self.weight = torch.randn(n, k, device=device)
                self.bias = torch.randn(n, device=device)

            def forward(self, a):
                return torch.nn.functional.linear(a, self.weight, self.bias)

        M = 8
        N = 6
        K = 16
        model = Model(N, K, self.device)
        batch = 2
        a = torch.randn(batch, M, K, device=self.device)
        dim0_a = Dim("dim0_a", min=1, max=2048)
        dynamic_shapes = {"a": {0: dim0_a}}
        list_example_inputs = [(a,)]
        batch = 2048
        list_example_inputs.append(
            (torch.randn(batch, M, K, device=self.device),),
        )
        batch = 128
        list_example_inputs.append(
            (torch.randn(batch, M, K, device=self.device),),
        )
        self.check_model_with_multiple_inputs(
            model,
            list_example_inputs,
            dynamic_shapes=dynamic_shapes,
            options={
                "max_autotune": True,
                "max_autotune_gemm_backends": "TRITON",
            },
        )

    def test_bmm_multiple_dynamic(self):
        class Model(torch.nn.Module):
            def __init__(self):
                super().__init__()

            def forward(self, a, b):
                return torch.bmm(a, b)

        M = 8
        N = 6
        K = 16
        model = Model()
        batch = 1024
        a = torch.randn(batch, M, K, device=self.device)
        b = torch.randn(batch, K, N, device=self.device)
        dim0_a = Dim("dim0_a", min=1, max=2048)
        dynamic_shapes = {"a": {0: dim0_a}, "b": {0: dim0_a}}
        list_example_inputs = [(a, b)]
        batch = 2048
        list_example_inputs.append(
            (
                torch.randn(batch, M, K, device=self.device),
                torch.randn(batch, K, N, device=self.device),
            ),
        )
        batch = 128
        list_example_inputs.append(
            (
                torch.randn(batch, M, K, device=self.device),
                torch.randn(batch, K, N, device=self.device),
            ),
        )
        self.check_model_with_multiple_inputs(
            model,
            list_example_inputs,
            options={
                "max_autotune": True,
                "max_autotune_gemm_backends": "TRITON",
            },
            dynamic_shapes=dynamic_shapes,
        )

    def test_foreach_multiple_dynamic(self):
        class Model(torch.nn.Module):
            def __init__(self):
                super().__init__()

            def forward(self, x, y):
                x_unsqueeze = torch.unsqueeze(x, dim=0)
                y_unsqueeze = torch.unsqueeze(y, dim=0)
                cat = torch.cat([x_unsqueeze, y_unsqueeze], dim=0)
                return cat

        model = Model()
        x = torch.randn(128, 2048, device=self.device)
        y = torch.randn(128, 2048, device=self.device)
        dim0_x = Dim("dim0_x", min=1, max=2048)
        dynamic_shapes = {"x": {0: dim0_x}, "y": {0: dim0_x}}
        list_example_inputs = [(x, y)]
        list_example_inputs.append(
            (
                torch.randn(64, 2048, device=self.device),
                torch.randn(64, 2048, device=self.device),
            ),
        )
        list_example_inputs.append(
            (
                torch.randn(211, 2048, device=self.device),
                torch.randn(211, 2048, device=self.device),
            ),
        )
        self.check_model_with_multiple_inputs(
            model,
            list_example_inputs,
            dynamic_shapes=dynamic_shapes,
        )

    # scaled_dot_product_flash_attention
    @unittest.skipIf(IS_FBCODE, "Not yet runnable in fbcode")
    @unittest.skipIf(not SM80OrLater, "bfloat16 only supported in sm80+")
    def test_sdpa(self):
        class Model(torch.nn.Module):
            def __init__(self):
                super().__init__()

            def forward(self, q, k, v):
                return torch.nn.functional.scaled_dot_product_attention(q, k, v)[0]

        example_inputs = (
            torch.randn(1, 48, 64, 64, dtype=torch.bfloat16, device=self.device),
            torch.randn(1, 48, 64, 64, dtype=torch.bfloat16, device=self.device),
            torch.randn(1, 48, 64, 64, dtype=torch.bfloat16, device=self.device),
        )
        self.check_model(Model(), example_inputs)

    @unittest.skipIf(IS_FBCODE, "Not yet runnable in fbcode")
    @unittest.skipIf(not SM80OrLater, "bfloat16 only supported in sm80+")
    def test_sdpa_2(self):
        class Model(torch.nn.Module):
            def __init__(self):
                super().__init__()

            def forward(self, q, k, v, x):
                t = torch.nn.functional.scaled_dot_product_attention(
                    q, k, v, is_causal=True
                )[0]
                return x + t

        example_inputs = (
            torch.randn(1, 48, 64, 64, dtype=torch.bfloat16, device=self.device),
            torch.randn(1, 48, 64, 64, dtype=torch.bfloat16, device=self.device),
            torch.randn(1, 48, 64, 64, dtype=torch.bfloat16, device=self.device),
            torch.randn(1, 48, 64, 64, dtype=torch.bfloat16, device=self.device),
        )
        self.check_model(Model(), example_inputs)

    def test_zero_grid_with_unbacked_symbols(self):
        class Repro(torch.nn.Module):
            def __init__(self):
                super().__init__()

            def forward(self, x, y):
                nz = torch.nonzero(x)
                b = torch.ones_like(nz, dtype=torch.float16)
                c = torch.zeros_like(nz, dtype=torch.float16)
                d = (b + c) @ y
                return d.sum()

        if self.device != "cuda":
            raise unittest.SkipTest("requires CUDA")
        example_inputs = (
            torch.tensor([1, 1, 1], device=self.device),
            torch.randn((1, 32), dtype=torch.float16, device=self.device),
        )
        self.check_model(Repro(), example_inputs)

    def test_repeat_interleave(self):
        class Repro(torch.nn.Module):
            def __init__(self):
                super().__init__()

            def forward(self, x):
                return torch.ops.aten.repeat_interleave.Tensor(x, output_size=12)

        example_inputs = (torch.ones((1,), dtype=torch.int32, device=self.device) * 12,)
        self.check_model(Repro(), example_inputs)

    def test_dynamic_cat(self):
        class Model(torch.nn.Module):
            def __init__(self):
                super().__init__()

            def forward(self, a, b):
                return torch.cat([a, b], dim=0)

        a = torch.randn(2, 4, device=self.device)
        b = torch.randn(3, 4, device=self.device)
        dim0_a = Dim("dim0_a", min=1, max=10)
        dim0_b = Dim("dim0_b", min=1, max=20)
        dynamic_shapes = {"a": {0: dim0_a}, "b": {0: dim0_b}}
        example_inputs = (a, b)
        self.check_model(Model(), example_inputs, dynamic_shapes=dynamic_shapes)

    @skipIfRocm
    @requires_multigpu()
    def test_replicate_on_devices(self):
        if self.device != "cuda":
            raise unittest.SkipTest("requires CUDA")

        class Model(torch.nn.Module):
            def __init__(self, w1, w2):
                super().__init__()
                self.w1 = w1
                self.w2 = w2

            def forward(self, x, y):
                a = x * self.w1
                b = y * self.w2
                return a + b

        w1 = torch.randn(10, 10)
        w2 = torch.randn(10, 10)
        inputs = (torch.randn(10, 10), torch.randn(10, 10))
        result_cpu = Model(w1, w2)(*inputs)

        # Compile model with AOTInductor
        with torch.cuda.device(0), config.patch(
            "aot_inductor.abi_compatible", self.abi_compatible
        ):
            so_path = AOTIRunnerUtil.compile(
                model=Model(w1.cuda(0), w2.cuda(0)),
                example_inputs=tuple(t.cuda(0) for t in inputs),
            )

        # Run model on cuda:N
        for i in range(torch.cuda.device_count()):
            with torch.cuda.device(i):
                example_inputs = tuple(t.cuda(i) for t in inputs)
                optimized = AOTIRunnerUtil.load("cuda", so_path)
                result_cuda = optimized(*example_inputs)
            self.assertTrue(same(result_cpu, result_cuda.cpu()))

    def test_pytree_inputs(self):
        class M(torch.nn.Module):
            def __init__(self):
                super().__init__()

            def forward(self, x: Dict[str, torch.Tensor]):
                add_ = torch.zeros(5)
                mul_ = torch.ones(5)
                for v in x.values():
                    add_ += v
                    mul_ *= v

                return [add_, mul_]

        self.check_model(M(), ({"x": torch.ones(5), "y": torch.ones(5)},))

    @skipIfRocm
    @requires_multigpu()
    def test_non_default_cuda_device(self):
        if self.device != "cuda":
            raise unittest.SkipTest("requires CUDA")

        class Model(torch.nn.Module):
            def __init__(self, weight):
                super().__init__()
                self.weight = weight

            def forward(self, x, y):
                return x + torch.nn.functional.linear(y, self.weight)

        weight = torch.randn(10, 10)
        inputs = (torch.randn(10, 10), torch.randn(10, 10))
        result_cpu = Model(weight)(*inputs)

        with torch.cuda.device(0), torch.no_grad(), config.patch(
            "aot_inductor.abi_compatible", self.abi_compatible
        ):
            result_cuda_0 = AOTIRunnerUtil.run(
                "cuda", Model(weight.cuda(0)), tuple(t.cuda(0) for t in inputs)
            )

        with torch.cuda.device(1), torch.no_grad(), config.patch(
            "aot_inductor.abi_compatible", self.abi_compatible
        ):
            result_cuda_1 = AOTIRunnerUtil.run(
                "cuda", Model(weight.cuda(1)), tuple(t.cuda(1) for t in inputs)
            )

        self.assertTrue(same(result_cpu, result_cuda_0.cpu()))
        self.assertTrue(same(result_cpu, result_cuda_1.cpu()))

    def test_reuse_kernel(self):
        class Model(torch.nn.Module):
            def __init__(self):
                super().__init__()

            def forward(self, x, y):
                a = torch.sin(x)
                b = torch.mm(a, y)
                c = torch.sin(b)
                d = torch.mm(b, c)
                return d

        example_inputs = (
            torch.randn(87, 87, device=self.device),
            torch.randn(87, 87, device=self.device),
        )
        self.check_model(Model(), example_inputs)

        if self.device == "cuda":
            so_path = torch._export.aot_compile(Model(), example_inputs)
            with open(os.path.splitext(so_path)[0] + ".cpp") as cpp:
                src_code = cpp.read()
                FileCheck().check_count(
                    "triton_poi_fused_sin_0 = loadKernel(",
                    1,
                    exactly=True,
                ).run(src_code)

    def test_fake_tensor_device_validation(self):
        if self.device != "cuda":
            raise unittest.SkipTest("requires CUDA")

        class Model(torch.nn.Module):
            def __init__(self):
                super().__init__()

            def forward(self, x, y):
                return x + y

        example_inputs = (torch.randn(10, 10), torch.randn(10, 10))

        # Export on CPU
        exported_program = export(Model(), example_inputs)

        # Compile exported model on CUDA
        gm = exported_program.graph_module.to(self.device)
        with self.assertRaisesRegex(ValueError, "Device mismatch between fake input"):
            torch._inductor.aot_compile(
                gm, tuple(i.to(self.device) for i in example_inputs)
            )

    @unittest.mock.patch("torch._inductor.graph.supported_dtype_of_cpp_wrapper")
    def test_unsupported_input_dtype(self, supported_dtype_of_cpp_wrapper_mock):
        supported_dtype_of_cpp_wrapper_mock.return_value = False

        class Model(torch.nn.Module):
            def __init__(self):
                super().__init__()

            def forward(self, x, y):
                return x + y

        example_inputs = (
            torch.randn(10, 10).to(self.device),
            torch.randn(10, 10).to(self.device),
        )
        with self.assertRaisesRegex(
            CppWrapperCodeGenError, "Unsupported input dtype torch.float32"
        ):
            torch._export.aot_compile(Model(), example_inputs)

        supported_dtype_of_cpp_wrapper_mock.assert_called_once_with(
            torch.float32, self.device == "cuda"
        )

    def test_consecutive_compiles(self):
        """Test that compilation behaves correctly with cache hits"""

        class TestModule(torch.nn.Module):
            def __init__(self):
                super().__init__()

            def forward(self, x):
                return x + 1

        mod = TestModule()
        inp = torch.rand(1)
        mod(inp)
        mod2 = torch.fx.symbolic_trace(mod, concrete_args=[inp])
        so = torch._export.aot_compile(mod2, (inp,))
        assert so is not None
        # compile the 2nd time with cache hit
        so = torch._export.aot_compile(mod2, (inp,))
        assert so is not None

    def test_normal_functional(self):
        class Model(torch.nn.Module):
            def __init__(self):
                super().__init__()

            def forward(self, x):
                return torch.ops.aten.normal_functional.default(x)

        self.check_model(Model(), (torch.empty(4, 1, 4, 4),))

    def test_empty_graph(self):
        class Model(torch.nn.Module):
            def __init__(self):
                super().__init__()

            def forward(self, x):
                return x

        example_inputs = (torch.randn(8, 4, 4, device=self.device),)
        self.check_model(Model(), example_inputs)

    @unittest.skipIf(IS_FBCODE, "Not runnable in fbcode")
    def test_dup_unbacked_sym_decl(self):
        class Model(torch.nn.Module):
            def __init__(self):
                super().__init__()

            def forward(self, x):
                abs_1 = torch.ops.aten.abs.default(x)
                lt = torch.ops.aten.lt.Scalar(abs_1, 0.001)
                eq = torch.ops.aten.eq.Scalar(lt, 0)
                index_1 = torch.ops.aten.index.Tensor(x, [eq])
                sin = torch.ops.aten.sin.default(index_1)
                index_2 = torch.ops.aten.index.Tensor(x, [eq])
                div_3 = torch.ops.aten.div.Tensor(sin, index_2)
                return div_3

        example_inputs = (torch.randn(4, 4, 4, 4).to(self.device),)
        self.check_model(Model(), example_inputs)

    def test_run_with_grad_enabled(self):
        class Model(torch.nn.Module):
            def forward(self, x, weight, bias):
                return torch.ops.aten.addmm(bias, weight, x)

        m = Model().to(device=self.device)
        x = torch.rand(8, 8, device=self.device, requires_grad=True)
        weight = torch.rand(8, 8, device=self.device, requires_grad=True)
        bias = torch.rand(8, device=self.device, requires_grad=True)
        example_inputs = (x, weight, bias)

        expected = m(*example_inputs)
        expected = pytree.tree_leaves(expected)

        # compiler under no_grad
        with torch.no_grad():
            so_path = AOTIRunnerUtil.compile(m, example_inputs)

        # run under grad enabled
        self.assertTrue(torch.is_grad_enabled())

        optimized = AOTIRunnerUtil.load(self.device, so_path)
        actual = optimized(*example_inputs)
        actual = pytree.tree_leaves(actual)

        self.assertTrue(same(actual, expected))

    def test_return_constant(self):
        class Model(torch.nn.Module):
            def __init__(self, device):
                super().__init__()
                self.cst = torch.randn(5, 5, device=device)

            def forward(self, x):
                a = self.cst.clone()
                return (x, a)

        x = torch.randn(5, device=self.device)
        self.check_model(Model(self.device), (x,))

    def test_with_profiler(self):
        class Model(torch.nn.Module):
            def __init__(self):
                super().__init__()
                self.linear = torch.nn.Linear(10, 10)

            def forward(self, x, y):
                return x + self.linear(y)

        example_inputs = (
            torch.randn(10, 10, device=self.device),
            torch.randn(10, 10, device=self.device),
        )
        with config.patch({"profile_bandwidth": "1", "profile_bandwidth_regex": ""}):
            self.check_model(Model(), example_inputs)

    def test_with_no_triton_profiler(self):
        class Model(torch.nn.Module):
            def __init__(self):
                super().__init__()

            def forward(self, x):
                return torch.permute(x, (1, 0))

        example_inputs = (torch.randn(10, 10, device=self.device),)
        with config.patch({"profile_bandwidth": "1", "profile_bandwidth_regex": ""}):
            self.check_model(Model(), example_inputs)

    def test_repeat_output(self):
        class Model(torch.nn.Module):
            def __init__(self):
                super().__init__()

            def forward(self, x):
                y = torch.sin(x)
                return y, y

        example_inputs = (torch.randn(3, 10, device=self.device),)
        self.check_model(Model(), example_inputs)

    @skip_if_no_torchvision
    def test_missing_cubin(self):
        from torchvision.models.resnet import Bottleneck, ResNet

        class Model(ResNet):
            def __init__(self):
                super().__init__(
                    block=Bottleneck,
                    layers=[3, 4, 6, 3],
                    replace_stride_with_dilation=[False, False, True],
                    norm_layer=None,
                )

            def forward(self, x):
                x = self.conv1(x)
                x = self.bn1(x)
                x = self.relu(x)
                f1 = x
                x = self.maxpool(x)
                x = self.layer1(x)
                f2 = x
                x = self.layer2(x)
                f3 = x
                x = self.layer3(x)
                x = self.layer4(x)
                f4 = x
                return [f1, f2, f3, f4]

        # Call eval() here so that batch_norm won't update the running stats
        # Use float64 to avoid numeric difference failure
        model = Model().to(device=self.device, dtype=torch.float64).eval()
        example_inputs = (
            torch.randn(4, 3, 64, 64, device=self.device, dtype=torch.float64),
        )
        self.check_model(model, example_inputs)

    @skipIfRocm
    @common_utils.parametrize("grid_type", [1, 2, 3])
    @common_utils.parametrize("num_dims", [1, 2])
    @common_utils.parametrize("dynamic", [False, True])
    @common_utils.parametrize("autotune", [False, True])
    def test_triton_kernel(self, grid_type, num_dims, dynamic, autotune):
        if self.device != "cuda":
            raise unittest.SkipTest("requires CUDA")

        class Model(torch.nn.Module):
            def __init__(self):
                super().__init__()

            def forward(self, x, y):
                # AOT export does not allow for input mutation
                x = x.clone()
                y = y.clone()
                output = torch.zeros_like(x)
                if autotune and num_dims == 2:
                    x_elements = output.size()[0]
                    y_elements = output.size()[1]
                else:
                    n_elements = output.numel()

                # Select grid
                if autotune and num_dims == 2:
                    if grid_type == 1:
                        grid = (x_elements, y_elements)
                    elif grid_type == 2:
                        grid = lambda meta: (  # noqa: E731
                            triton.cdiv(x_elements, meta["BLOCK_SIZE_X"]),
                            triton.cdiv(y_elements, meta["BLOCK_SIZE_Y"]),
                        )
                    else:

                        def grid_fn(meta):
                            return (
                                triton.cdiv(x_elements, meta["BLOCK_SIZE_X"]),
                                triton.cdiv(y_elements, meta["BLOCK_SIZE_Y"]),
                            )

                        grid = grid_fn
                else:
                    if grid_type == 1:
                        grid = (n_elements,)
                    elif grid_type == 2:
                        grid = lambda meta: (  # noqa: E731
                            triton.cdiv(n_elements, meta["BLOCK_SIZE"]),
                        )
                    else:

                        def grid_fn(meta):
                            return (triton.cdiv(n_elements, meta["BLOCK_SIZE"]),)

                        grid = grid_fn

                # Select kernel
                if autotune:
                    if num_dims == 1:
                        add_kernel_autotuned[grid](x, y, output, n_elements)
                    else:
                        add_kernel_2d_autotuned[grid](
                            x, y, output, x_elements, y_elements
                        )
                else:
                    add_kernel[grid](x, y, output, n_elements, BLOCK_SIZE=16)
                return output

        dims = [10] * num_dims
        x = torch.randn(*dims, device=self.device)
        y = torch.randn(*dims, device=self.device)
        dynamic_shapes = []
        if dynamic:
            dim0_x = Dim("dim0_x", min=1, max=10)
            dim0_y = Dim("dim0_y", min=1, max=10)
            dynamic_shapes = {"x": {0: dim0_x}, "y": {0: dim0_y}}
        self.check_model(Model(), (x, y), dynamic_shapes=dynamic_shapes)

    def test_triton_kernel_dynamic_shape_with_div(self):
        if self.device != "cuda":
            raise unittest.SkipTest("requires CUDA")

        @triton.jit
        def pass_kernel(x, num):
            pass

        class Model(torch.nn.Module):
            def __init__(self):
                super().__init__()

            def forward(self, x):
                # AOT export does not allow for input mutation
                x = x.clone()
                num = x.numel() // 4

                grid = lambda meta: (triton.cdiv(num, 16),)  # noqa: E731
                pass_kernel[grid](x, num)
                return x

        x = torch.randn(10, device=self.device)
        dim0_x = Dim("dim0_x", min=1, max=10)
        dynamic_shapes = {"x": {0: dim0_x}}
        self.check_model(Model(), (x,), dynamic_shapes=dynamic_shapes)

    def test_triton_kernel_reinterpret_view(self):
        if self.device != "cuda":
            raise unittest.SkipTest("requires CUDA")

        @triton.jit
        def pass_kernel(x, y):
            pass

        class Model(torch.nn.Module):
            def __init__(self):
                super().__init__()

            def forward(self, x):
                # AOT export does not allow for input mutation
                x = x.clone()
                pass_kernel[(1,)](x, torch.empty_like(x))
                return x

        example_inputs = (torch.randn(4, device=self.device),)
        self.check_model(Model(), example_inputs)

    def test_triton_kernel_with_none_input(self):
        if self.device != "cuda":
            raise unittest.SkipTest("requires CUDA")

        class Model(torch.nn.Module):
            def __init__(self):
                super().__init__()

            def forward(self, x, y):
                # AOT export does not allow for input mutation
                n_elements = x.size()[0]
                BLOCK_SIZE = 1024

                x = x.clone()
                y = y.clone()
                output_wo_y = torch.empty_like(x)
                output_with_y = torch.empty_like(x)

                wo_kernel = add_kernel_with_optional_param[(1,)](
                    x,
                    None,
                    output_wo_y,
                    n_elements,
                    ARGS_PASSED="one",
                    BLOCK_SIZE=BLOCK_SIZE,
                )
                with_kernel = add_kernel_with_optional_param[(1,)](
                    x,
                    y,
                    output_with_y,
                    n_elements,
                    ARGS_PASSED="two",
                    BLOCK_SIZE=BLOCK_SIZE,
                )

                return 2.71 * output_wo_y + 3.14 * output_with_y

        example_inputs = (
            torch.randn(1023, device=self.device),
            torch.randn(1023, device=self.device),
        )

        self.check_model(Model(), example_inputs)

    def test_shifted_constraint_ranges(self):
        class Model(torch.nn.Module):
            def __init__(self):
                super().__init__()

            def forward(
                self,
                x: torch.Tensor,
                y: torch.Tensor,
            ):
                torch._check(y.size(0) == x.size(0) + 1)
                return x.sum(0) + y.sum(0)

        a = torch.randn((4, 5), device=self.device)
        b = torch.randn((5, 5), device=self.device)
        dim0_x = Dim("dim0_x", min=2, max=1024)
        dim0_y = Dim("dim0_y", min=3, max=1025)
        dynamic_shapes = {"x": {0: dim0_x}, "y": {0: dim0_y}}
        self.check_model(
            Model(),
            (a, b),
            dynamic_shapes=dynamic_shapes,
            disable_constraint_solver=True,
        )

    def test_scatter_fallback(self):
        class Model(torch.nn.Module):
            def __init__(self):
                super().__init__()

            def forward(
                self,
                inp: torch.Tensor,
                index: torch.Tensor,
                src: torch.Tensor,
            ):
                return torch.scatter(inp, 1, index, src)

        inputs = (
            torch.ones((3, 5), device=self.device, dtype=torch.int64),
            torch.tensor([[0, 1, 2, 0]], device=self.device, dtype=torch.int64),
            torch.zeros((2, 5), device=self.device, dtype=torch.int64),
        )

        self.check_model(Model(), inputs)

    def test_scatter_reduce_fallback(self):
        class Model(torch.nn.Module):
            def __init__(self):
                super().__init__()

            def forward(
                self,
                inp: torch.Tensor,
                index: torch.Tensor,
                src: torch.Tensor,
            ):
                return torch.scatter_reduce(inp, 0, index, src, reduce="sum")

        inputs = (
            torch.tensor([1, 10, 100, 1000], device=self.device, dtype=torch.int64),
            torch.tensor([0, 1, 0, 1, 2, 1], device=self.device, dtype=torch.int64),
            torch.tensor([1, 2, 3, 4, 5, 6], device=self.device, dtype=torch.int64),
        )

        self.check_model(Model(), inputs)

    def test_index_put_fallback(self):
        # index_put falls back in the deterministic mode
        with DeterministicGuard(True):

            class Model(torch.nn.Module):
                def __init__(self):
                    super().__init__()

                def forward(
                    self,
                    self_tensor: torch.Tensor,
                    indices: Tuple[torch.Tensor],
                    values: torch.Tensor,
                ):
                    return torch.index_put(
                        self_tensor, indices, values, accumulate=True
                    )

            inputs = (
                torch.ones(4, device=self.device, dtype=torch.int64),
                (torch.tensor([1, 1, 2, 2], device=self.device, dtype=torch.bool),),
                torch.ones(4, device=self.device, dtype=torch.int64),
            )

            self.check_model(Model(), inputs)

    def test_convolution(self):
        class Model(torch.nn.Module):
            def __init__(self):
                super().__init__()

            def forward(self, x, w, b):
                return torch.ops.aten.convolution(x, w, b, [4], [0], [1], True, [0], 1)

        example_inputs = (
            torch.randn([2, 32, 90], device=self.device),
            torch.randn([32, 16, 8], device=self.device),
            torch.randn([16], device=self.device),
        )
        with config.patch(
            {
                "max_autotune": True,
                "max_autotune_gemm_backends": "Triton",
            }
        ):
            self.check_model(Model(), example_inputs)

    def test_zero_size_weight(self):
        class Model(torch.nn.Module):
            def __init__(self, channel, r=8):
                super().__init__()
                self.pool = torch.nn.AdaptiveAvgPool2d(1)
                self.net = torch.nn.Sequential(
                    torch.nn.Linear(channel, channel // r, bias=False),
                    torch.nn.ReLU(inplace=True),
                    torch.nn.Linear(channel // r, channel, bias=False),
                    torch.nn.Sigmoid(),
                )

            def forward(self, inp):
                b, c, _, _ = inp.shape
                x = self.pool(inp).view(b, c)
                x = self.net(x).view(b, c, 1, 1)
                x = inp * x
                return x

        inputs = (torch.rand(4, 4, 4, 4, device=self.device),)
        self.check_model(Model(4), inputs)

    def test_no_args(self):
        class Model(torch.nn.Module):
            def __init__(self, m, n):
                super().__init__()
                self.weight = torch.nn.Parameter(
                    torch.randn(m, n),
                )
                self.alpha = torch.nn.Parameter(torch.randn(m, n))

            def forward(self):
                return self.weight * self.alpha

        self.check_model(Model(6, 4), ())

    def test_dynamic_scalar(self):
        class Model(torch.nn.Module):
            def __init__(self):
                super().__init__()
                self.criterion_ce = torch.nn.CrossEntropyLoss(reduction="none")

            def forward(self, inputs, targets, split_index=None):
                statistics = {}
                total_loss = self.criterion_ce(inputs, targets).sum()
                statistics["dl"] = total_loss.item()
                return total_loss, statistics

        inputs = (
            torch.rand(4, 4, 4, 4, device=self.device),
            torch.rand(4, 4, 4, 4, device=self.device),
        )
        self.check_model(Model(), inputs)

    def test_constant_original_fqn_and_dtype(self):
        class FooBarModule(torch.nn.Module):
            def __init__(self):
                super().__init__()
                self.register_parameter("0", torch.nn.Parameter(torch.randn(3, 4)))
                self.register_buffer("test_buf", torch.randn(3, 4))
                self.register_parameter(
                    "test_param", torch.nn.Parameter(torch.randn(3, 4))
                )

            def forward(self, x):
                return ((x + self.test_buf) * getattr(self, "0")) / self.test_param

        class TestModule(torch.nn.Module):
            def __init__(self):
                super().__init__()
                self.foo_bar = FooBarModule()
                self.register_parameter(
                    "test_param", torch.nn.Parameter(torch.randn(3, 4))
                )
                self.register_buffer("test_buf", torch.randn(3, 4))

            def forward(self, x):
                return (self.foo_bar(x) + self.test_param) * self.test_buf

        with torch.no_grad():
            so_path = AOTIRunnerUtil.compile(
                model=TestModule().to(device=self.device),
                example_inputs=(torch.rand(3, 4, device=self.device),),
            )

        runner = AOTIRunnerUtil.load_runner(self.device, so_path)

        expected_original_fqns = {
            "L__self___test_param": "test_param",
            "L__self___test_buf": "test_buf",
            "getattr_L__self___foo_bar___0__": "foo_bar.0",
            "L__self___foo_bar_test_param": "foo_bar.test_param",
            "L__self___foo_bar_test_buf": "foo_bar.test_buf",
        }
        self.assertEqual(
            expected_original_fqns, runner.get_constant_names_to_original_fqns()
        )

        expected_dtypes = {
            "L__self___test_param": 6,
            "L__self___test_buf": 6,
            "getattr_L__self___foo_bar___0__": 6,
            "L__self___foo_bar_test_param": 6,
            "L__self___foo_bar_test_buf": 6,
        }
        self.assertEqual(expected_dtypes, runner.get_constant_names_to_dtypes())

    def test_fqn(self):
        class NestedChild(torch.nn.Module):
            def __init__(self):
                super().__init__()
                self.register_buffer("nestedchild3buffer", torch.ones(2, 3) * 3)

            def forward(self, x):
                return x / self.nestedchild3buffer

        class Child1(torch.nn.Module):
            def __init__(self):
                super().__init__()
                self.nested = NestedChild()
                self.register_parameter(
                    "child1param", torch.nn.Parameter(torch.ones(2, 3))
                )

            def forward(self, x):
                x = self.nested(x)
                return x + self.child1param

        class Child2(torch.nn.Module):
            def __init__(self):
                super().__init__()
                self.register_buffer("child2buffer", torch.ones(2, 3) * 2)

            def forward(self, x):
                return x - self.child2buffer

        class MyModule(torch.nn.Module):
            def __init__(self):
                super().__init__()
                self.foo = Child1()
                self.bar = Child2()
                self.register_parameter(
                    "rootparam", torch.nn.Parameter(torch.ones(2, 3) * 4)
                )

            def forward(self, x):
                x = x * self.rootparam
                x = self.foo(x)
                x = self.bar(x)
                return x

        orig_eager = MyModule()

        self.check_model(MyModule(), (torch.randn(2, 3, device=self.device),))

    def test_model_modified_weights(self):
        class Model(torch.nn.Module):
            def __init__(self, n, k, device):
                super().__init__()
                self.weight = torch.randn(n, k, device=device)
                self.bias = torch.randn(n, device=device)

            def forward(self, a):
                return torch.nn.functional.linear(a, self.weight, self.bias)

        M = 16
        N = 10
        K = 128
        batch = 8
        example_inputs = (torch.randn(2, M, K, device=self.device),)
        model = Model(N, K, self.device)
        self.check_model(model, example_inputs)
        # Update model weights, after this AOTInductor should re-generate model.so
        # if weights are stored in the model.so
        model.weight += 1
        self.check_model(model, example_inputs)

    def test_triton_kernel_extern_kernel_arg(self):
        if self.device != "cuda":
            raise unittest.SkipTest("requires CUDA")

        class Model(torch.nn.Module):
            def forward(self, x, y):
                out = torch.zeros_like(x)
                # torch.mm is ExternKernelOut
                add_kernel[(4,)](x, torch.mm(x, y), out, 4, 16)
                return out

        example_inputs = (
            torch.randn(4, 4, device="cuda"),
            torch.randn(4, 4, device="cuda"),
        )

        self.check_model(Model(), example_inputs)

    def test_triton_kernel_multi_output_arg(self):
        if self.device != "cuda":
            raise unittest.SkipTest("requires CUDA")

        class Model(torch.nn.Module):
            def forward(self, x, y):
                out = torch.zeros_like(x)
                # torch.sort creates fallback kernel and hence MultiOutput
                add_kernel[(4,)](x, torch.sort(y).values, out, 4, 16)
                return out

        example_inputs = (
            torch.randn(4, 4, device="cuda"),
            torch.randn(4, 4, device="cuda"),
        )

        self.check_model(Model(), example_inputs)

    @skipIfRocm
    def test_scaled_dot_product_efficient_attention(self):
        if self.device != "cuda":
            raise unittest.SkipTest("requires CUDA")

        class Model(torch.nn.Module):
            def forward(self, q, k, v, attn_bias):
                return torch.ops.aten._scaled_dot_product_efficient_attention(
                    q, k, v, attn_bias, False
                )[0]

        example_inputs = (
            torch.randn(4, 4, 36, 36, device="cuda"),
            torch.randn(4, 4, 36, 36, device="cuda"),
            torch.randn(4, 4, 36, 36, device="cuda"),
            torch.randn(4, 4, 36, 36, device="cuda"),
        )
        self.check_model(Model(), example_inputs)

    def test_index_put_with_none_index(self):
        # index_put falls back in the deterministic mode
        with DeterministicGuard(True):

            class Model(torch.nn.Module):
                def forward(self, x, i1, i2, y):
                    return torch.ops.aten.index_put(
                        x, (None, None, i1, i2), y, accumulate=True
                    )

            example_inputs = (
                torch.rand(8, 192, 30, 30, device=self.device),
                torch.zeros(3, 14, 1, 1, dtype=torch.int64, device=self.device),
                torch.ones(3, 14, dtype=torch.int64, device=self.device),
                torch.randn(8, 192, 3, 14, 3, 14, device=self.device),
            )
            self.check_model(Model(), example_inputs)


common_utils.instantiate_parametrized_tests(AOTInductorTestsTemplate)


class AOTInductorTestABICompatibleCpu(TestCase):
    device = "cpu"
    abi_compatible = True
    check_model = check_model
    check_model_with_multiple_inputs = check_model_with_multiple_inputs
    allow_stack_allocation = False
    use_minimal_arrayref_interface = False


def fail_with_and_without_stack_allocation(is_skip=False):
    return TestFailure(
        (
            "abi_compatible_cpu",
            "abi_compatible_cpu_with_stack_allocation",
            "abi_compatible_cpu_with_stack_allocation_and_minimal_arrayref_interface",
        ),
        is_skip=is_skip,
    )


def fail_stack_allocation(is_skip=False):
    return TestFailure(
        (
            "abi_compatible_cpu_with_stack_allocation",
            "abi_compatible_cpu_with_stack_allocation_and_minimal_arrayref_interface",
        ),
        is_skip=is_skip,
    )


def fail_minimal_arrayref_interface(is_skip=False):
    return TestFailure(
        ("abi_compatible_cpu_with_stack_allocation_and_minimal_arrayref_interface",),
        is_skip=is_skip,
    )


def fail_cuda(is_skip=False):
    return TestFailure(
        ("abi_compatible_cuda", "non_abi_compatible_cuda"),
        is_skip=is_skip,
    )


def fail_abi_compatible_cuda(is_skip=False):
    return TestFailure(
        ("abi_compatible_cuda",),
        is_skip=is_skip,
    )


# test_failures, xfail by default, set is_skip=True to skip
CPU_TEST_FAILURES = {
    "test_addmm_multiple_dynamic": fail_with_and_without_stack_allocation(),
    "test_bmm_multiple_dynamic": fail_with_and_without_stack_allocation(),
    "test_constant_folding": fail_with_and_without_stack_allocation(is_skip=True),
    "test_dup_unbacked_sym_decl": fail_with_and_without_stack_allocation(),
    "test_dynamic_cat": fail_with_and_without_stack_allocation(),
    "test_dynamic_scalar": fail_with_and_without_stack_allocation(),
    "test_dynamic_smem_above_default_limit": fail_with_and_without_stack_allocation(),
    "test_foreach_multiple_dynamic": fail_with_and_without_stack_allocation(),
    # TODO: test_freezing_abi_compatible_cpu somehow fails on CI but not locally,
    #   NotImplementedError: Cannot access storage of OpaqueTensorImpl
    "test_freezing": fail_with_and_without_stack_allocation(is_skip=True),
    # FIXME: failed with Segfault while exiting the Python runtime
    "test_missing_cubin": fail_with_and_without_stack_allocation(is_skip=True),
    "test_model_modified_weights": fail_stack_allocation(is_skip=True),
    # minimal arrayref interface only works with CPU; test crashes.
    "test_multi_device": fail_minimal_arrayref_interface(is_skip=True),
    "test_normal_functional": fail_with_and_without_stack_allocation(),
    "test_poi_multiple_dynamic": fail_with_and_without_stack_allocation(),
    # There is a double-free issue which will be fixed in another PR
    "test_repeat_output": fail_with_and_without_stack_allocation(is_skip=True),
    # the test segfaults
    "test_scatter_fallback": fail_stack_allocation(is_skip=True),
    "test_scatter_reduce_fallback": fail_stack_allocation(is_skip=True),
    "test_index_put_fallback": fail_stack_allocation(is_skip=True),
    "test_index_put_with_none_index": fail_stack_allocation(is_skip=True),
    # C++ compile error, need for aoti_torch___scaled_dot_product_flash_attention_for_cpu
    "test_sdpa": fail_with_and_without_stack_allocation(is_skip=True),
    "test_sdpa_2": fail_with_and_without_stack_allocation(is_skip=True),
    # error: could not find s0
    "test_shifted_constraint_ranges": fail_with_and_without_stack_allocation(
        is_skip=True
    ),
    "test_simple_dynamic": fail_with_and_without_stack_allocation(),
}

CUDA_TEST_FAILURES = {
    # test_failures, xfail by default, set is_skip=True to skip
    "test_dup_unbacked_sym_decl": fail_abi_compatible_cuda(),
    # will add .item support later
    "test_dynamic_scalar": fail_abi_compatible_cuda(),
    "test_normal_functional": fail_abi_compatible_cuda(),
    # There is a double-free issue which will be fixed in another PR
    "test_repeat_output": fail_abi_compatible_cuda(is_skip=True),
    # no ABI shim fn for torch.sort; remove this when adding one
    "test_triton_kernel_multi_output_arg": fail_abi_compatible_cuda(is_skip=True),
}

if TEST_WITH_ROCM:
    CUDA_TEST_FAILURES.update(
        {
            "test_dup_unbacked_sym_decl": fail_cuda(is_skip=True),
            "test_addmm_multiple_dynamic": fail_cuda(is_skip=True),
            "test_bmm_multiple_dynamic": fail_cuda(is_skip=True),
            "test_convolution": fail_cuda(is_skip=True),
            "test_large": fail_cuda(is_skip=True),
            "test_missing_cubin": fail_cuda(is_skip=True),
            "test_multi_device": fail_cuda(is_skip=True),
            "test_poi_multiple_dynamic": fail_cuda(is_skip=True),
            "test_sdpa": fail_cuda(is_skip=True),
            "test_sdpa_2": fail_cuda(is_skip=True),
            "test_dynamic_smem_above_default_limit": fail_cuda(is_skip=True),
            "test_foreach_multiple_dynamic": fail_cuda(is_skip=True),
            "test_reuse_kernel": fail_cuda(is_skip=True),
            "test_zero_grid_with_unbacked_symbols": fail_cuda(is_skip=True),
        }
    )

if not IS_FBCODE:
    # The following tests look like they pass in both pytest and unittest (xml
    # and terminal output say pass), but the process will segfault.  This only
    # happens in OSS CI and is fine internally.
    CPU_TEST_FAILURES.update(
        {
            "test_duplicated_params": fail_stack_allocation(is_skip=True),
            "test_fqn": fail_stack_allocation(is_skip=True),
            "test_no_args": fail_stack_allocation(is_skip=True),
            "test_output_misaligned": fail_stack_allocation(is_skip=True),
            "test_pytree_inputs": fail_stack_allocation(is_skip=True),
            "test_seq": fail_stack_allocation(is_skip=True),
            "test_simple_split": fail_stack_allocation(is_skip=True),
            "test_addmm": fail_minimal_arrayref_interface(is_skip=True),
            "test_aliased_buffer_reuse": fail_minimal_arrayref_interface(is_skip=True),
            "test_buffer_reuse": fail_minimal_arrayref_interface(is_skip=True),
            "test_convolution": fail_minimal_arrayref_interface(is_skip=True),
            "test_empty_graph": fail_minimal_arrayref_interface(is_skip=True),
            "test_large": fail_minimal_arrayref_interface(is_skip=True),
            "test_missing_output": fail_minimal_arrayref_interface(is_skip=True),
            "test_model_modified_weights": fail_minimal_arrayref_interface(
                is_skip=True
            ),
            "test_output_path_1": fail_minimal_arrayref_interface(is_skip=True),
            "test_repeat_interleave": fail_minimal_arrayref_interface(is_skip=True),
            "test_return_constant": fail_minimal_arrayref_interface(is_skip=True),
            "test_reuse_kernel": fail_minimal_arrayref_interface(is_skip=True),
            "test_simple": fail_minimal_arrayref_interface(is_skip=True),
            "test_small_constant": fail_minimal_arrayref_interface(is_skip=True),
            "test_with_no_triton_profiler": fail_minimal_arrayref_interface(
                is_skip=True
            ),
            "test_with_offset": fail_minimal_arrayref_interface(is_skip=True),
            "test_with_profiler": fail_minimal_arrayref_interface(is_skip=True),
            "test_zero_size_weight": fail_minimal_arrayref_interface(is_skip=True),
        }
    )

copy_tests(
    AOTInductorTestsTemplate,
    AOTInductorTestABICompatibleCpu,
    "abi_compatible_cpu",
    CPU_TEST_FAILURES,
)


class AOTInductorTestABICompatibleCpuWithStackAllocation(TestCase):
    device = "cpu"
    abi_compatible = True
    check_model = check_model
    check_model_with_multiple_inputs = check_model_with_multiple_inputs
    allow_stack_allocation = True
    use_minimal_arrayref_interface = False


copy_tests(
    AOTInductorTestsTemplate,
    AOTInductorTestABICompatibleCpuWithStackAllocation,
    "abi_compatible_cpu_with_stack_allocation",
    CPU_TEST_FAILURES,
)


class AOTInductorTestABICompatibleCpuWithStackAllocationAndMinimalArrayRefInterface(
    TestCase
):
    device = "cpu"
    abi_compatible = True
    check_model = check_model
    check_model_with_multiple_inputs = check_model_with_multiple_inputs
    allow_stack_allocation = True
    use_minimal_arrayref_interface = True


copy_tests(
    AOTInductorTestsTemplate,
    AOTInductorTestABICompatibleCpuWithStackAllocationAndMinimalArrayRefInterface,
    "abi_compatible_cpu_with_stack_allocation_and_minimal_arrayref_interface",
    CPU_TEST_FAILURES,
)


@unittest.skipIf(sys.platform == "darwin", "No CUDA on MacOS")
class AOTInductorTestABICompatibleCuda(TestCase):
    device = "cuda"
    abi_compatible = True
    check_model = check_model
    check_model_with_multiple_inputs = check_model_with_multiple_inputs
    allow_stack_allocation = False
    use_minimal_arrayref_interface = False


copy_tests(
    AOTInductorTestsTemplate,
    AOTInductorTestABICompatibleCuda,
    "abi_compatible_cuda",
    CUDA_TEST_FAILURES,
)


@unittest.skipIf(
    IS_FBCODE or sys.platform == "darwin",
    "NonABI mode should not be used in fbcode nor on MacOS",
)
class AOTInductorTestNonABICompatibleCpu(TestCase):
    device = "cpu"
    abi_compatible = False
    check_model = check_model
    check_model_with_multiple_inputs = check_model_with_multiple_inputs
    allow_stack_allocation = False
    use_minimal_arrayref_interface = False


copy_tests(
    AOTInductorTestsTemplate,
    AOTInductorTestNonABICompatibleCpu,
    "non_abi_compatible_cpu",
    # test_failures, xfail by default, set is_skip=True to skip
    {
        "test_addmm_multiple_dynamic": TestFailure(("non_abi_compatible_cpu",)),
        "test_bmm_multiple_dynamic": TestFailure(("non_abi_compatible_cpu",)),
        "test_constant_folding": TestFailure(("non_abi_compatible_cpu",), is_skip=True),
        "test_dynamic_smem_above_default_limit": TestFailure(
            ("non_abi_compatible_cpu",)
        ),
        # TODO: test_freezing_non_abi_compatible_cpu somehow fails on CI but not locally,
        #   NotImplementedError: Cannot access storage of OpaqueTensorImpl
        "test_freezing": TestFailure(("non_abi_compatible_cpu",), is_skip=True),
    },
)


@unittest.skipIf(
    IS_FBCODE or sys.platform == "darwin",
    "NonABI mode should not be used in fbcode nor on MacOS",
)
class AOTInductorTestNonABICompatibleCuda(TestCase):
    device = "cuda"
    abi_compatible = False
    check_model = check_model
    check_model_with_multiple_inputs = check_model_with_multiple_inputs
    allow_stack_allocation = False
    use_minimal_arrayref_interface = False


copy_tests(
    AOTInductorTestsTemplate,
    AOTInductorTestNonABICompatibleCuda,
    "non_abi_compatible_cuda",
    CUDA_TEST_FAILURES,
)


if __name__ == "__main__":
    from torch._dynamo.test_case import run_tests

    # cpp_extension N/A in fbcode
    if HAS_CUDA or sys.platform == "darwin":
        run_tests(needs="filelock")<|MERGE_RESOLUTION|>--- conflicted
+++ resolved
@@ -188,7 +188,7 @@
         )
         self.assertTrue(actual_path == expected_path)
 
-<<<<<<< HEAD
+    @requires_cuda
     def test_constant_folding(self):
         class Model(torch.nn.Module):
             def __init__(self, device):
@@ -207,9 +207,6 @@
             self.check_model(Model(self.device), example_inputs)
 
     @requires_cuda()
-=======
-    @requires_cuda
->>>>>>> db9cf490
     def test_multi_device(self):
         class Model(torch.nn.Module):
             def forward(self, x):
