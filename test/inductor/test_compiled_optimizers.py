--- conflicted
+++ resolved
@@ -83,13 +83,8 @@
     RMSprop: KernelCounts(multitensor=1, singletensor=4),
     Adadelta: KernelCounts(multitensor=2, singletensor=8),
     Adagrad: KernelCounts(multitensor=5, singletensor=8),
-<<<<<<< HEAD
     ASGD: KernelCounts(multitensor=2, singletensor=8),
-    SGD: KernelCounts(multitensor=1, singletensor=8),
-=======
-    ASGD: KernelCounts(multitensor=2, singletensor=12),
     SGD: KernelCounts(multitensor=2, singletensor=8),
->>>>>>> b63f6f78
     RAdam: KernelCounts(multitensor=2, singletensor=8),
     Adamax: KernelCounts(multitensor=2, singletensor=8),
 }
