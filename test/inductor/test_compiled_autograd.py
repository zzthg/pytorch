--- conflicted
+++ resolved
@@ -834,20 +834,6 @@
     "test_simple_reentrant",  # torch._dynamo.exc.Unsupported: call_method SkipFunctionVariable() sum [] {}
     "test_tensor_hooks_inplace_multiple_outputs",  # torch._dynamo.exc.Unsupported: call_function UserDefinedClassVariable() [] {}
     "test_lobpcg",  # torch._dynamo.exc.Unsupported: 'call_function LOBPCGAutogradFunction.backward in skip_files
-<<<<<<< HEAD
-    "test_backward_dict_grad_for_nontensor",  # AssertionError: "non-Tensor-like types" does not match "'skip function
-    "test_backward_dict_invalid_keys",  # AssertionError: "to have keys {'x'}" does not match "'skip function
-    "test_backward_dict_requires_keys_for_input_optional_tensors",  # AssertionError: "to have keys {.*'y'.*}"
-    "test_backward_dict_requires_keys_for_input_tensors",  # AssertionError: "to have keys {.*'y'.*}" does not
-    "test_backward_grads_are_tensor_or_none",  # AssertionError: "either None or a Tensor" does not match "'
-    "test_backward_impl_on_existing_op",  # torch._dynamo.exc.Unsupported: 'skip function
-    "test_backward_returns_dict",  # AssertionError: "to be a dict" does not match "'skip function
-    "test_backward_tensorlist_input_requires_list_grads",  # AssertionError: "list of gradients" does not
-    "test_backward_tensorlist_input_requires_list_grads_none_or_Tensor",  # AssertionError: "None or Tensor"
-    "test_backward_tensorlist_input_requires_list_grads_with_same_numel",  # AssertionError: "3 gradients
-    "test_save_for_backward_inputs_are_namedtuple",  # torch._dynamo.exc.Unsupported: 'skip function
-=======
->>>>>>> 699ad56a
 }
 
 if not HAS_CUDA:
