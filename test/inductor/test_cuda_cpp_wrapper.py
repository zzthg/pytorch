# Owner(s): ["module: inductor"]
import sys
import unittest
from typing import NamedTuple

from torch._inductor import config
from torch._inductor.test_case import TestCase as InductorTestCase
from torch.testing._internal.common_device_type import (
    get_desired_device_type_test_bases,
)
from torch.testing._internal.common_utils import (
    slowTest,
    TEST_WITH_ASAN,
    TEST_WITH_ROCM,
)
from torch.testing._internal.inductor_utils import HAS_CUDA


try:
    try:
        from . import (
            test_foreach,
            test_pattern_matcher,
            test_select_algorithm,
            test_torchinductor,
            test_torchinductor_dynamic_shapes,
        )
    except ImportError:
        import test_foreach
        import test_pattern_matcher
        import test_select_algorithm
        import test_torchinductor
        import test_torchinductor_dynamic_shapes
except unittest.SkipTest:
    if __name__ == "__main__":
        sys.exit(0)
    raise


_desired_test_bases = get_desired_device_type_test_bases()
RUN_CUDA = (
    HAS_CUDA
    and any(getattr(x, "device_type", "") == "cuda" for x in _desired_test_bases)
    and not TEST_WITH_ASAN
)


class CudaWrapperTemplate:
    pass


class TestCudaWrapper(InductorTestCase):
    device = "cuda"


class DynamicShapesCudaWrapperCudaTests(InductorTestCase):
    device = "cuda"


test_failures_cuda_wrapper = {
    "test_mm_plus_mm2_cuda_dynamic_shapes": test_torchinductor.TestFailure(
        ("cuda_wrapper",), is_skip=True
    ),
}

if TEST_WITH_ROCM:
    # Current skips for ROCm - mostly all Tensor-likes failures, need to undergo investigation.
    rocm_exclude_list = [
        "test_addmm_cuda",
        "test_batch_norm_2d_2_cuda",
        "test_bmm1_cuda",
        "test_cat_cuda",
        "test_cat_slice_cat_cuda",
        "test_custom_op_cuda",
        "test_convolution1_cuda",
        "test_foreach_cpp_wrapper_cuda",
        "test_index_put_deterministic_fallback_cuda",
        "test_index_tensor_cuda",
        "test_linear_relu_cuda",
        "test_multi_device_cuda",
        "test_mm_plus_mm2_cuda",
        "test_sum_dtype_cuda",
        "test_transpose_cuda",
    ]

    # Create skip entries for both the cuda and cuda_dynamic_shapes variants
    for test_name in rocm_exclude_list:
        dynamic_shapes_test_name = f"{test_name}_dynamic_shapes"
        test_failures_cuda_wrapper[test_name] = test_torchinductor.TestFailure(
            ("cuda_wrapper",), is_skip=True
        )
        test_failures_cuda_wrapper[
            dynamic_shapes_test_name
        ] = test_torchinductor.TestFailure(("cuda_wrapper",), is_skip=True)

if config.abi_compatible:
    xfail_list = [
        "test_bernoulli1_cuda",  # cpp fallback op naming issue
        "test_conv_backward_cuda",
        "test_custom_op_cuda",  # needs custom op support
<<<<<<< HEAD
        "test_index_put_deterministic_fallback_cuda",
=======
>>>>>>> 19d27a13
        "test_profiler_mark_wrapper_call_cuda",
        "test_scaled_dot_product_attention_cuda_dynamic_shapes",
    ]
    for test_name in xfail_list:
        test_failures_cuda_wrapper[test_name] = test_torchinductor.TestFailure(
            ("cuda_wrapper",), is_skip=False
        )
        test_failures_cuda_wrapper[
            f"{test_name}_dynamic_shapes"
        ] = test_torchinductor.TestFailure(("cuda_wrapper",), is_skip=False)
    skip_list = [
        "test_multi_device_cuda",
        "test_linear1_cuda",  # segfault from double free
    ]
    for test_name in skip_list:
        test_failures_cuda_wrapper[test_name] = test_torchinductor.TestFailure(
            ("cuda_wrapper",), is_skip=True
        )
        test_failures_cuda_wrapper[
            f"{test_name}_dynamic_shapes"
        ] = test_torchinductor.TestFailure(("cuda_wrapper",), is_skip=True)


def make_test_case(
    name,
    device,
    tests,
    condition=True,
    slow=False,
    func_inputs=None,
    code_string_count=None,
):
    test_name = f"{name}_{device}" if device else name
    if code_string_count is None:
        code_string_count = {}

    func = getattr(tests, test_name)
    assert callable(func), "not a callable"
    func = slowTest(func) if slow else func

    @config.patch(cpp_wrapper=True, search_autotune_cache=False)
    def fn(self):
        tests.setUpClass()
        tests.setUp()
        try:
            _, code = test_torchinductor.run_and_get_cpp_code(
                func, *func_inputs if func_inputs else []
            )
            self.assertEqual("CppWrapperCodeCache" in code, True)
            self.assertTrue(
                all(
                    code.count(string) == code_string_count[string]
                    for string in code_string_count
                )
            )
        finally:
            tests.tearDown()
            tests.tearDownClass()

    fn.__name__ = test_name
    import copy

    fn.__dict__ = copy.deepcopy(func.__dict__)
    if condition:
        setattr(
            CudaWrapperTemplate,
            test_name,
            fn,
        )


if RUN_CUDA:

    class BaseTest(NamedTuple):
        name: str
        device: str = "cuda"
        tests: InductorTestCase = test_torchinductor.GPUTests()

    # Maintain two separate test lists for cuda and cpp for now
    for item in [
        BaseTest("test_add_complex4"),
        BaseTest("test_as_strided"),  # buffer reuse
        BaseTest("test_batch_norm_2d_2"),
        BaseTest("test_bernoulli1"),
        BaseTest("test_bitwise"),  # int32
        BaseTest("test_bmm1"),
        BaseTest("test_bmm2"),
        BaseTest("test_cat"),  # alias
        BaseTest("test_convolution1"),
        BaseTest("test_conv_backward"),
        BaseTest("test_custom_op"),
        BaseTest("test_embedding_bag"),  # test default FallbackKernel
        BaseTest("test_index_put_deterministic_fallback"),
        BaseTest("test_adding_tensor_offsets"),
        BaseTest("test_index_tensor"),
        BaseTest("test_layer_norm"),
        BaseTest("test_linear1"),
        BaseTest("test_linear2"),
        BaseTest("test_mm_views"),
        BaseTest("test_multi_device"),
        BaseTest("test_multi_threading"),
        BaseTest("test_profiler_mark_wrapper_call"),
        BaseTest("test_reduction1"),  # Reduction
        BaseTest("test_relu"),  # multiple inputs
        BaseTest("test_repeat_interleave_2"),
        BaseTest("test_scalar_input"),
        BaseTest("test_scaled_dot_product_attention"),
        BaseTest("test_scaled_dot_product_efficient_attention"),
        BaseTest("test_sort"),
        BaseTest("test_silu"),  # single input, single output
        BaseTest("test_sum_dtype"),  # float64
        BaseTest("test_sum_int"),  # bool, int64, int8, uint8
        BaseTest("test_transpose"),  # multiple outputs, buffer clear
        BaseTest(
            "test_foreach_cpp_wrapper",
            tests=test_foreach.ForeachTests(),
        ),  # test foreach
        BaseTest(
            "test_cat_slice_cat",
            tests=test_pattern_matcher.TestPatternMatcher(),
        ),
        BaseTest(
            "test_addmm",
            tests=test_select_algorithm.TestSelectAlgorithm(),
        ),
        BaseTest(
            "test_linear_relu",
            tests=test_select_algorithm.TestSelectAlgorithm(),
        ),
        # TODO: Re-enable this test after fixing cuda wrapper for conv Triton templates with dynamic shapes.
        # This test is unstable: it succeeds when an ATEN kernel is used, and fails when a Triton kernel is used.
        # Currently it passes on CI (an ATEN kernel is chosen) and fails locally (a Triton kernel is chosen).
        # Ideally, it should succeed for whatever kernels.
        # BaseTest(
        #     "test_convolution1",
        #     device=None,
        #     tests=test_select_algorithm.TestSelectAlgorithm(),
        # ),
        BaseTest(
            "test_mm_plus_mm2",
            tests=test_select_algorithm.TestSelectAlgorithm(),
        ),
        BaseTest("test_fft_real_input"),
        BaseTest("test_fft_real_input_real_output"),
    ]:
        make_test_case(item.name, item.device, item.tests)

    test_torchinductor.copy_tests(
        CudaWrapperTemplate, TestCudaWrapper, "cuda_wrapper", test_failures_cuda_wrapper
    )

    DynamicShapesCudaWrapperTemplate = (
        test_torchinductor_dynamic_shapes.make_dynamic_cls(CudaWrapperTemplate)
    )

    test_torchinductor.copy_tests(
        DynamicShapesCudaWrapperTemplate,
        DynamicShapesCudaWrapperCudaTests,
        "cuda_wrapper",
        test_failures_cuda_wrapper,
    )

if __name__ == "__main__":
    from torch._inductor.test_case import run_tests

    if RUN_CUDA:
        run_tests(needs="filelock")<|MERGE_RESOLUTION|>--- conflicted
+++ resolved
@@ -98,10 +98,6 @@
         "test_bernoulli1_cuda",  # cpp fallback op naming issue
         "test_conv_backward_cuda",
         "test_custom_op_cuda",  # needs custom op support
-<<<<<<< HEAD
-        "test_index_put_deterministic_fallback_cuda",
-=======
->>>>>>> 19d27a13
         "test_profiler_mark_wrapper_call_cuda",
         "test_scaled_dot_product_attention_cuda_dynamic_shapes",
     ]
