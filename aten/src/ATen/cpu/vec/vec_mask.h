#pragma once

#include <ATen/cpu/vec/vec_base.h>
#include <ATen/cpu/vec/vec_n.h>

namespace at::vec {
inline namespace CPU_CAPABILITY {

/**
 * The `VecMask` class provides a convenient interface for working with
 * vectorized masks in SIMD operations. It encapsulates a `Vectorized<T, N>`
 * mask that can be directly usable in masked vectorized operations. It provides
 * various methods for manipulating and accessing the mask elements:
 * 1. `from` and `to`: Conversion between a vector of boolean values and a
 * vectorized mask.
 * 2. `cast`: Casts the mask to a different base type.
 * 3. `all_zero`: Checks if all mask elements are zero.
 * 4. `is_masked`: Checks if a specific element is masked.
 * 5. `loadu`: Loads data from memory using the mask.
<<<<<<< HEAD
 * 6. `all_masked`: Checks if all mask elements are masked.
 * 
 * Some helper template classes are provided to simplify the specialization of the `VecMask`
 * for the specific CPU arch:
=======
 *
 * Some helper template classes are provided to simplify the specialization of
 * the `VecMask` for the specific CPU arch:
>>>>>>> 2170ecad
 * 1. `VecMaskLoad`: Loads data from memory using the mask.
 * 2. `VecMaskTo`: Converts the mask to boolean.
 * 3. `VecMaskCast`: Casts the mask to a different base type.
 *
 */
template <typename T, int N>
class VecMask;

template <
    typename data_t,
    int data_n,
    typename mask_t,
    int mask_n,
    typename Enabled = void>
struct VecMaskLoad {
  static inline VectorizedN<data_t, data_n> apply(
      const data_t* ptr,
      const VecMask<mask_t, mask_n>& vec_mask) {
    constexpr typename VecMask<mask_t, mask_n>::size_type size =
        VecMask<mask_t, mask_n>::size();
    static_assert(VectorizedN<data_t, data_n>::size() >= size);
    __at_align__ data_t data[size];
    __at_align__ mask_t mask[size];
    auto mask_ = VectorizedN<mask_t, mask_n>(vec_mask);
    mask_.store(mask);
    for (int i = 0; i < size; i++) {
      data[i] = mask[i] ? ptr[i] : static_cast<data_t>(0);
    }
    return VectorizedN<data_t, data_n>::loadu(data, size);
  }
};

template <
    typename dst_t,
    int dst_n,
    typename src_t,
    int src_n,
    typename Enabled = void>
struct VecMaskTo {
  static inline VecMask<dst_t, dst_n> apply(
      const VecMask<src_t, src_n>& vec_mask) {
    auto zeros = VectorizedN<dst_t, dst_n>(static_cast<dst_t>(0));
    auto ones = VectorizedN<dst_t, dst_n>(static_cast<dst_t>(1));
    return VectorizedN<dst_t, dst_n>::blendv(
        zeros, ones, vec_mask.template cast<dst_t, dst_n>());
  }
};

template <typename dst_t, int dst_n, typename src_t, int src_n>
struct VecMaskCast {
  static inline VecMask<dst_t, dst_n> apply(
      const VecMask<src_t, src_n>& vec_mask) {
    return VecMask<dst_t, dst_n>::from(VectorizedN<src_t, src_n>(vec_mask));
  }
};

template <typename T, int N>
struct VecMaskCast<T, N, T, N> {
  static inline VecMask<T, N> apply(const VecMask<T, N>& vec_mask) {
    return vec_mask;
  }
};

template <typename T, int N>
class VecMask {
 public:
  using size_type = int;
  static constexpr size_type size() {
    return VectorizedN<T, N>::size();
  }

 private:
  VectorizedN<T, N> mask_;

 public:
  VecMask() : mask_(static_cast<T>(0)) {}
  VecMask(const VectorizedN<T, N>& mask) : mask_(mask) {}

  template <int L = N, typename std::enable_if_t<L == 1, int> = 0>
  VecMask(const Vectorized<T>& mask) : mask_(mask) {}

  template <typename U, int L>
  static VecMask<T, N> from(const VectorizedN<U, L>& b_vec) {
    __at_align__ U b_buf[size()];
    if constexpr (size() >= VectorizedN<U, L>::size()) {
      b_vec.store(b_buf);
    } else {
      b_vec.store(b_buf, size());
    }
    return from(b_buf);
  }

  template <typename U>
  static VecMask<T, N> from(U b) {
    using int_t = int_same_size_t<T>;
    T mask = b ? c10::bit_cast<T>(~(int_t)0) : (T)0;
    return VectorizedN<T, N>(mask);
  }

  template <typename U>
  static VecMask<T, N> from(U* b) {
    using int_t = int_same_size_t<T>;
    __at_align__ T mask[size()];
#pragma unroll
    for (int i = 0; i < size(); i++) {
      *(int_t*)(mask + i) = b[i] ? ~(int_t)0 : (int_t)0;
    }
    return VectorizedN<T, N>(VectorizedN<T, N>::loadu(mask));
  }

  template <typename U, int L, std::enable_if_t<L >= 2, int> = 0>
  inline VectorizedN<U, L> to() const {
    return VecMaskTo<U, L, T, N>::apply(*this);
  }

  template <typename U, int L, std::enable_if_t<L == 1, int> = 0>
  inline Vectorized<U> to() const {
    return VecMaskTo<U, L, T, N>::apply(*this);
  }

  template <typename U, int L>
  inline VecMask<U, L> cast() const {
    return VecMaskCast<U, L, T, N>::apply(*this);
  }

  inline bool all_zero() const {
    __at_align__ T mask[size()];
    mask_.store(mask);
    return std::all_of(
        mask, mask + size(), [](T m) { return m == static_cast<T>(0); });
  }

  inline bool all_masked() const {
    __at_align__ T mask[size()];
    mask_.store(mask);
    return std::all_of(
        mask, mask + size(), [](T m) { return m != static_cast<T>(0); });
  }

  inline bool is_masked(int i) const {
    __at_align__ T mask[size()];
    mask_.store(mask);
    return mask[i] != static_cast<T>(0);
  }

  inline operator VectorizedN<T, N>() const {
    return mask_;
  }

  template <int L = N, typename std::enable_if_t<L == 1, int> = 0>
  inline operator Vectorized<T>() const {
    return mask_[0];
  }

  inline Vectorized<T> operator[](int i) const {
    return mask_[i];
  }

  template <
      typename U,
      int L,
      std::enable_if_t<L >= 2 && VectorizedN<U, L>::size() >= size(), int> = 0>
  VectorizedN<U, L> loadu(const U* ptr) const {
    return VecMaskLoad<U, L, T, N>::apply(ptr, *this);
  }

  template <
      typename U,
      int L,
      std::enable_if_t<L == 1 && Vectorized<U>::size() >= size(), int> = 0>
  Vectorized<U> loadu(const U* ptr) const {
    return VecMaskLoad<U, L, T, N>::apply(ptr, *this);
  }
};

#define VEC_MASK_DEFINE_UNARY_OP_GLOBAL(op)         \
  template <typename T, int N>                      \
  inline VecMask<T, N> op(const VecMask<T, N>& a) { \
    return op(VectorizedN<T, N>(a));                \
  }

#define VEC_MASK_DEFINE_BINARY_OP_GLOBAL(op)                                  \
  template <                                                                  \
      typename T,                                                             \
      int N,                                                                  \
      typename V,                                                             \
      int M,                                                                  \
      std::enable_if_t<VecMask<T, N>::size() == VecMask<V, M>::size(), int> = \
          0>                                                                  \
  inline VecMask<T, N> op(const VecMask<T, N>& a, const VecMask<V, M>& b) {   \
    return op(                                                                \
        VectorizedN<T, N>(a), VectorizedN<T, N>(b.template cast<T, N>()));    \
  }

VEC_MASK_DEFINE_UNARY_OP_GLOBAL(operator~)
VEC_MASK_DEFINE_BINARY_OP_GLOBAL(operator&)
VEC_MASK_DEFINE_BINARY_OP_GLOBAL(operator|)
VEC_MASK_DEFINE_BINARY_OP_GLOBAL(operator^)

#undef VEC_MASK_DEFINE_UNARY_OP_GLOBAL
#undef VEC_MASK_DEFINE_BINARY_OP_GLOBAL

} // namespace CPU_CAPABILITY
} // namespace at::vec<|MERGE_RESOLUTION|>--- conflicted
+++ resolved
@@ -17,16 +17,10 @@
  * 3. `all_zero`: Checks if all mask elements are zero.
  * 4. `is_masked`: Checks if a specific element is masked.
  * 5. `loadu`: Loads data from memory using the mask.
-<<<<<<< HEAD
  * 6. `all_masked`: Checks if all mask elements are masked.
- * 
- * Some helper template classes are provided to simplify the specialization of the `VecMask`
- * for the specific CPU arch:
-=======
  *
  * Some helper template classes are provided to simplify the specialization of
  * the `VecMask` for the specific CPU arch:
->>>>>>> 2170ecad
  * 1. `VecMaskLoad`: Loads data from memory using the mask.
  * 2. `VecMaskTo`: Converts the mask to boolean.
  * 3. `VecMaskCast`: Casts the mask to a different base type.
